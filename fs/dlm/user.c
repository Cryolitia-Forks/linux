--- conflicted
+++ resolved
@@ -675,11 +675,6 @@
 	/* FIXME: AUTOFREE: if this ls is no longer used do
 	   device_remove_lockspace() */
 
-<<<<<<< HEAD
-	sigprocmask(SIG_SETMASK, &tmpsig, NULL);
-
-=======
->>>>>>> c6ca7bc9
 	return 0;
 }
 
