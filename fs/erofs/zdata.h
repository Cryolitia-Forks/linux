/* SPDX-License-Identifier: GPL-2.0-only */
/*
 * Copyright (C) 2018 HUAWEI, Inc.
 *             https://www.huawei.com/
 */
#ifndef __EROFS_FS_ZDATA_H
#define __EROFS_FS_ZDATA_H

#include "internal.h"
#include "zpvec.h"

#define Z_EROFS_PCLUSTER_MAX_PAGES	(Z_EROFS_PCLUSTER_MAX_SIZE / PAGE_SIZE)
#define Z_EROFS_NR_INLINE_PAGEVECS      3

/*
 * Structure fields follow one of the following exclusion rules.
 *
 * I: Modifiable by initialization/destruction paths and read-only
 *    for everyone else;
 *
 * L: Field should be protected by pageset lock;
 *
 * A: Field should be accessed / updated in atomic for parallelized code.
 */
struct z_erofs_collection {
	struct mutex lock;

	/* I: page offset of start position of decompression */
	unsigned short pageofs;

	/* L: maximum relative page index in pagevec[] */
	unsigned short nr_pages;

	/* L: total number of pages in pagevec[] */
	unsigned int vcnt;

	union {
		/* L: inline a certain number of pagevecs for bootstrap */
		erofs_vtptr_t pagevec[Z_EROFS_NR_INLINE_PAGEVECS];

		/* I: can be used to free the pcluster by RCU. */
		struct rcu_head rcu;
	};
};

#define Z_EROFS_PCLUSTER_FULL_LENGTH    0x00000001
#define Z_EROFS_PCLUSTER_LENGTH_BIT     1

/*
 * let's leave a type here in case of introducing
 * another tagged pointer later.
 */
typedef void *z_erofs_next_pcluster_t;

struct z_erofs_pcluster {
	struct erofs_workgroup obj;
	struct z_erofs_collection primary_collection;

	/* A: point to next chained pcluster or TAILs */
	z_erofs_next_pcluster_t next;

	/* A: lower limit of decompressed length and if full length or not */
	unsigned int length;

	/* I: page offset of inline compressed data */
	unsigned short pageofs_in;

	union {
		/* I: physical cluster size in pages */
		unsigned short pclusterpages;

		/* I: tailpacking inline compressed size */
		unsigned short tailpacking_size;
	};

	/* I: compression algorithm format */
	unsigned char algorithmformat;

	/* A: compressed pages (can be cached or inplaced pages) */
	struct page *compressed_pages[];
};

#define z_erofs_primarycollection(pcluster) (&(pcluster)->primary_collection)

/* let's avoid the valid 32-bit kernel addresses */

/* the chained workgroup has't submitted io (still open) */
#define Z_EROFS_PCLUSTER_TAIL           ((void *)0x5F0ECAFE)
/* the chained workgroup has already submitted io */
#define Z_EROFS_PCLUSTER_TAIL_CLOSED    ((void *)0x5F0EDEAD)

#define Z_EROFS_PCLUSTER_NIL            (NULL)

struct z_erofs_decompressqueue {
	struct super_block *sb;
	atomic_t pending_bios;
	z_erofs_next_pcluster_t head;

	union {
		wait_queue_head_t wait;
		struct work_struct work;
	} u;
};

<<<<<<< HEAD
=======
static inline bool z_erofs_is_inline_pcluster(struct z_erofs_pcluster *pcl)
{
	return !pcl->obj.index;
}

static inline unsigned int z_erofs_pclusterpages(struct z_erofs_pcluster *pcl)
{
	if (z_erofs_is_inline_pcluster(pcl))
		return 1;
	return pcl->pclusterpages;
}

>>>>>>> 754e0b0e
#define Z_EROFS_ONLINEPAGE_COUNT_BITS   2
#define Z_EROFS_ONLINEPAGE_COUNT_MASK   ((1 << Z_EROFS_ONLINEPAGE_COUNT_BITS) - 1)
#define Z_EROFS_ONLINEPAGE_INDEX_SHIFT  (Z_EROFS_ONLINEPAGE_COUNT_BITS)

/*
 * waiters (aka. ongoing_packs): # to unlock the page
 * sub-index: 0 - for partial page, >= 1 full page sub-index
 */
typedef atomic_t z_erofs_onlinepage_t;

/* type punning */
union z_erofs_onlinepage_converter {
	z_erofs_onlinepage_t *o;
	unsigned long *v;
};

static inline unsigned int z_erofs_onlinepage_index(struct page *page)
{
	union z_erofs_onlinepage_converter u;

	DBG_BUGON(!PagePrivate(page));
	u.v = &page_private(page);

	return atomic_read(u.o) >> Z_EROFS_ONLINEPAGE_INDEX_SHIFT;
}

static inline void z_erofs_onlinepage_init(struct page *page)
{
	union {
		z_erofs_onlinepage_t o;
		unsigned long v;
	/* keep from being unlocked in advance */
	} u = { .o = ATOMIC_INIT(1) };

	set_page_private(page, u.v);
	smp_wmb();
	SetPagePrivate(page);
}

static inline void z_erofs_onlinepage_fixup(struct page *page,
	uintptr_t index, bool down)
{
	union z_erofs_onlinepage_converter u = { .v = &page_private(page) };
	int orig, orig_index, val;

repeat:
	orig = atomic_read(u.o);
	orig_index = orig >> Z_EROFS_ONLINEPAGE_INDEX_SHIFT;
	if (orig_index) {
		if (!index)
			return;

		DBG_BUGON(orig_index != index);
	}

	val = (index << Z_EROFS_ONLINEPAGE_INDEX_SHIFT) |
		((orig & Z_EROFS_ONLINEPAGE_COUNT_MASK) + (unsigned int)down);
	if (atomic_cmpxchg(u.o, orig, val) != orig)
		goto repeat;
}

static inline void z_erofs_onlinepage_endio(struct page *page)
{
	union z_erofs_onlinepage_converter u;
	unsigned int v;

	DBG_BUGON(!PagePrivate(page));
	u.v = &page_private(page);

	v = atomic_dec_return(u.o);
	if (!(v & Z_EROFS_ONLINEPAGE_COUNT_MASK)) {
		set_page_private(page, 0);
		ClearPagePrivate(page);
		if (!PageError(page))
			SetPageUptodate(page);
		unlock_page(page);
	}
	erofs_dbg("%s, page %p value %x", __func__, page, atomic_read(u.o));
}

#define Z_EROFS_VMAP_ONSTACK_PAGES	\
	min_t(unsigned int, THREAD_SIZE / 8 / sizeof(struct page *), 96U)
#define Z_EROFS_VMAP_GLOBAL_PAGES	2048

#endif<|MERGE_RESOLUTION|>--- conflicted
+++ resolved
@@ -102,8 +102,6 @@
 	} u;
 };
 
-<<<<<<< HEAD
-=======
 static inline bool z_erofs_is_inline_pcluster(struct z_erofs_pcluster *pcl)
 {
 	return !pcl->obj.index;
@@ -116,7 +114,6 @@
 	return pcl->pclusterpages;
 }
 
->>>>>>> 754e0b0e
 #define Z_EROFS_ONLINEPAGE_COUNT_BITS   2
 #define Z_EROFS_ONLINEPAGE_COUNT_MASK   ((1 << Z_EROFS_ONLINEPAGE_COUNT_BITS) - 1)
 #define Z_EROFS_ONLINEPAGE_INDEX_SHIFT  (Z_EROFS_ONLINEPAGE_COUNT_BITS)
