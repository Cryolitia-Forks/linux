/*
 * Copyright (c) 2008, 2009 open80211s Ltd.
 * Author:     Luis Carlos Cobo <luisca@cozybit.com>
 *
 * This program is free software; you can redistribute it and/or modify
 * it under the terms of the GNU General Public License version 2 as
 * published by the Free Software Foundation.
 */
#include <linux/gfp.h>
#include <linux/kernel.h>
#include <linux/random.h>
#include "ieee80211_i.h"
#include "rate.h"
#include "mesh.h"

#ifdef CONFIG_MAC80211_VERBOSE_MPL_DEBUG
#define mpl_dbg(fmt, args...)	printk(KERN_DEBUG fmt, ##args)
#else
#define mpl_dbg(fmt, args...)	do { (void)(0); } while (0)
#endif

#define PLINK_GET_LLID(p) (p + 2)
#define PLINK_GET_PLID(p) (p + 4)

#define mod_plink_timer(s, t) (mod_timer(&s->plink_timer, \
				jiffies + HZ * t / 1000))

#define dot11MeshMaxRetries(s) (s->u.mesh.mshcfg.dot11MeshMaxRetries)
#define dot11MeshRetryTimeout(s) (s->u.mesh.mshcfg.dot11MeshRetryTimeout)
#define dot11MeshConfirmTimeout(s) (s->u.mesh.mshcfg.dot11MeshConfirmTimeout)
#define dot11MeshHoldingTimeout(s) (s->u.mesh.mshcfg.dot11MeshHoldingTimeout)
#define dot11MeshMaxPeerLinks(s) (s->u.mesh.mshcfg.dot11MeshMaxPeerLinks)

enum plink_event {
	PLINK_UNDEFINED,
	OPN_ACPT,
	OPN_RJCT,
	OPN_IGNR,
	CNF_ACPT,
	CNF_RJCT,
	CNF_IGNR,
	CLS_ACPT,
	CLS_IGNR
};

static int mesh_plink_frame_tx(struct ieee80211_sub_if_data *sdata,
		enum ieee80211_self_protected_actioncode action,
		u8 *da, __le16 llid, __le16 plid, __le16 reason);

static inline
void mesh_plink_inc_estab_count(struct ieee80211_sub_if_data *sdata)
{
	atomic_inc(&sdata->u.mesh.mshstats.estab_plinks);
	mesh_accept_plinks_update(sdata);
}

static inline
void mesh_plink_dec_estab_count(struct ieee80211_sub_if_data *sdata)
{
	atomic_dec(&sdata->u.mesh.mshstats.estab_plinks);
	mesh_accept_plinks_update(sdata);
}

/**
 * mesh_plink_fsm_restart - restart a mesh peer link finite state machine
 *
 * @sta: mesh peer link to restart
 *
 * Locking: this function must be called holding sta->lock
 */
static inline void mesh_plink_fsm_restart(struct sta_info *sta)
{
	sta->plink_state = NL80211_PLINK_LISTEN;
	sta->llid = sta->plid = sta->reason = 0;
	sta->plink_retries = 0;
}

/*
 * NOTE: This is just an alias for sta_info_alloc(), see notes
 *       on it in the lifecycle management section!
 */
static struct sta_info *mesh_plink_alloc(struct ieee80211_sub_if_data *sdata,
					 u8 *hw_addr, u32 rates,
					 struct ieee802_11_elems *elems)
{
	struct ieee80211_local *local = sdata->local;
	struct ieee80211_supported_band *sband;
	struct sta_info *sta;

	sband = local->hw.wiphy->bands[local->oper_channel->band];

	if (local->num_sta >= MESH_MAX_PLINKS)
		return NULL;

	sta = sta_info_alloc(sdata, hw_addr, GFP_KERNEL);
	if (!sta)
		return NULL;

	sta_info_move_state(sta, IEEE80211_STA_AUTH);
	sta_info_move_state(sta, IEEE80211_STA_ASSOC);
	sta_info_move_state(sta, IEEE80211_STA_AUTHORIZED);

	set_sta_flag(sta, WLAN_STA_WME);

	sta->sta.supp_rates[local->hw.conf.channel->band] = rates;
	if (elems->ht_cap_elem)
		ieee80211_ht_cap_ie_to_sta_ht_cap(sdata, sband,
						  elems->ht_cap_elem,
						  &sta->sta.ht_cap);
	rate_control_rate_init(sta);

	return sta;
}

/**
 * __mesh_plink_deactivate - deactivate mesh peer link
 *
 * @sta: mesh peer link to deactivate
 *
 * All mesh paths with this peer as next hop will be flushed
 *
 * Locking: the caller must hold sta->lock
 */
static bool __mesh_plink_deactivate(struct sta_info *sta)
{
	struct ieee80211_sub_if_data *sdata = sta->sdata;
	bool deactivated = false;

	if (sta->plink_state == NL80211_PLINK_ESTAB) {
		mesh_plink_dec_estab_count(sdata);
		deactivated = true;
	}
	sta->plink_state = NL80211_PLINK_BLOCKED;
	mesh_path_flush_by_nexthop(sta);

	return deactivated;
}

/**
 * mesh_plink_deactivate - deactivate mesh peer link
 *
 * @sta: mesh peer link to deactivate
 *
 * All mesh paths with this peer as next hop will be flushed
 */
void mesh_plink_deactivate(struct sta_info *sta)
{
	struct ieee80211_sub_if_data *sdata = sta->sdata;
	bool deactivated;

	spin_lock_bh(&sta->lock);
	deactivated = __mesh_plink_deactivate(sta);
	sta->reason = cpu_to_le16(WLAN_REASON_MESH_PEER_CANCELED);
	mesh_plink_frame_tx(sdata, WLAN_SP_MESH_PEERING_CLOSE,
			    sta->sta.addr, sta->llid, sta->plid,
			    sta->reason);
	spin_unlock_bh(&sta->lock);

	if (deactivated)
		ieee80211_bss_info_change_notify(sdata, BSS_CHANGED_BEACON);
}

static int mesh_plink_frame_tx(struct ieee80211_sub_if_data *sdata,
		enum ieee80211_self_protected_actioncode action,
		u8 *da, __le16 llid, __le16 plid, __le16 reason) {
	struct ieee80211_local *local = sdata->local;
	struct sk_buff *skb;
	struct ieee80211_mgmt *mgmt;
	bool include_plid = false;
	u16 peering_proto = 0;
	u8 *pos, ie_len = 4;
	int hdr_len = offsetof(struct ieee80211_mgmt, u.action.u.self_prot) +
		      sizeof(mgmt->u.action.u.self_prot);

<<<<<<< HEAD
	skb = dev_alloc_skb(local->hw.extra_tx_headroom +
=======
	skb = dev_alloc_skb(local->tx_headroom +
>>>>>>> c16fa4f2
			    hdr_len +
			    2 + /* capability info */
			    2 + /* AID */
			    2 + 8 + /* supported rates */
			    2 + (IEEE80211_MAX_SUPP_RATES - 8) +
			    2 + sdata->u.mesh.mesh_id_len +
			    2 + sizeof(struct ieee80211_meshconf_ie) +
			    2 + sizeof(struct ieee80211_ht_cap) +
			    2 + sizeof(struct ieee80211_ht_info) +
			    2 + 8 + /* peering IE */
			    sdata->u.mesh.ie_len);
	if (!skb)
		return -1;
<<<<<<< HEAD
	skb_reserve(skb, local->hw.extra_tx_headroom);
=======
	skb_reserve(skb, local->tx_headroom);
>>>>>>> c16fa4f2
	mgmt = (struct ieee80211_mgmt *) skb_put(skb, hdr_len);
	memset(mgmt, 0, hdr_len);
	mgmt->frame_control = cpu_to_le16(IEEE80211_FTYPE_MGMT |
					  IEEE80211_STYPE_ACTION);
	memcpy(mgmt->da, da, ETH_ALEN);
	memcpy(mgmt->sa, sdata->vif.addr, ETH_ALEN);
	memcpy(mgmt->bssid, sdata->vif.addr, ETH_ALEN);
	mgmt->u.action.category = WLAN_CATEGORY_SELF_PROTECTED;
	mgmt->u.action.u.self_prot.action_code = action;

	if (action != WLAN_SP_MESH_PEERING_CLOSE) {
		/* capability info */
		pos = skb_put(skb, 2);
		memset(pos, 0, 2);
		if (action == WLAN_SP_MESH_PEERING_CONFIRM) {
			/* AID */
			pos = skb_put(skb, 2);
			memcpy(pos + 2, &plid, 2);
		}
		if (ieee80211_add_srates_ie(&sdata->vif, skb) ||
		    ieee80211_add_ext_srates_ie(&sdata->vif, skb) ||
		    mesh_add_rsn_ie(skb, sdata) ||
		    mesh_add_meshid_ie(skb, sdata) ||
		    mesh_add_meshconf_ie(skb, sdata))
			return -1;
	} else {	/* WLAN_SP_MESH_PEERING_CLOSE */
		if (mesh_add_meshid_ie(skb, sdata))
			return -1;
	}

	/* Add Mesh Peering Management element */
	switch (action) {
	case WLAN_SP_MESH_PEERING_OPEN:
		break;
	case WLAN_SP_MESH_PEERING_CONFIRM:
		ie_len += 2;
		include_plid = true;
		break;
	case WLAN_SP_MESH_PEERING_CLOSE:
		if (plid) {
			ie_len += 2;
			include_plid = true;
		}
		ie_len += 2;	/* reason code */
		break;
	default:
		return -EINVAL;
	}

	if (WARN_ON(skb_tailroom(skb) < 2 + ie_len))
		return -ENOMEM;

	pos = skb_put(skb, 2 + ie_len);
	*pos++ = WLAN_EID_PEER_MGMT;
	*pos++ = ie_len;
	memcpy(pos, &peering_proto, 2);
	pos += 2;
	memcpy(pos, &llid, 2);
	pos += 2;
	if (include_plid) {
		memcpy(pos, &plid, 2);
		pos += 2;
	}
	if (action == WLAN_SP_MESH_PEERING_CLOSE) {
		memcpy(pos, &reason, 2);
		pos += 2;
	}

	if (action != WLAN_SP_MESH_PEERING_CLOSE) {
		if (mesh_add_ht_cap_ie(skb, sdata) ||
		    mesh_add_ht_info_ie(skb, sdata))
			return -1;
	}

	if (mesh_add_vendor_ies(skb, sdata))
		return -1;

	ieee80211_tx_skb(sdata, skb);
	return 0;
}

void mesh_neighbour_update(u8 *hw_addr, u32 rates,
		struct ieee80211_sub_if_data *sdata,
		struct ieee802_11_elems *elems)
{
	struct ieee80211_local *local = sdata->local;
	struct sta_info *sta;

	rcu_read_lock();

	sta = sta_info_get(sdata, hw_addr);
	if (!sta) {
		rcu_read_unlock();
		/* Userspace handles peer allocation when security is enabled
		 * */
		if (sdata->u.mesh.security & IEEE80211_MESH_SEC_AUTHED)
			cfg80211_notify_new_peer_candidate(sdata->dev, hw_addr,
					elems->ie_start, elems->total_len,
					GFP_KERNEL);
		else
			sta = mesh_plink_alloc(sdata, hw_addr, rates, elems);
		if (!sta)
			return;
		if (sta_info_insert_rcu(sta)) {
			rcu_read_unlock();
			return;
		}
	}

	sta->last_rx = jiffies;
	sta->sta.supp_rates[local->hw.conf.channel->band] = rates;
	if (mesh_peer_accepts_plinks(elems) &&
			sta->plink_state == NL80211_PLINK_LISTEN &&
			sdata->u.mesh.accepting_plinks &&
			sdata->u.mesh.mshcfg.auto_open_plinks)
		mesh_plink_open(sta);

	rcu_read_unlock();
}

static void mesh_plink_timer(unsigned long data)
{
	struct sta_info *sta;
	__le16 llid, plid, reason;
	struct ieee80211_sub_if_data *sdata;

	/*
	 * This STA is valid because sta_info_destroy() will
	 * del_timer_sync() this timer after having made sure
	 * it cannot be readded (by deleting the plink.)
	 */
	sta = (struct sta_info *) data;

	if (sta->sdata->local->quiescing) {
		sta->plink_timer_was_running = true;
		return;
	}

	spin_lock_bh(&sta->lock);
	if (sta->ignore_plink_timer) {
		sta->ignore_plink_timer = false;
		spin_unlock_bh(&sta->lock);
		return;
	}
	mpl_dbg("Mesh plink timer for %pM fired on state %d\n",
		sta->sta.addr, sta->plink_state);
	reason = 0;
	llid = sta->llid;
	plid = sta->plid;
	sdata = sta->sdata;

	switch (sta->plink_state) {
	case NL80211_PLINK_OPN_RCVD:
	case NL80211_PLINK_OPN_SNT:
		/* retry timer */
		if (sta->plink_retries < dot11MeshMaxRetries(sdata)) {
			u32 rand;
			mpl_dbg("Mesh plink for %pM (retry, timeout): %d %d\n",
				sta->sta.addr, sta->plink_retries,
				sta->plink_timeout);
			get_random_bytes(&rand, sizeof(u32));
			sta->plink_timeout = sta->plink_timeout +
					     rand % sta->plink_timeout;
			++sta->plink_retries;
			mod_plink_timer(sta, sta->plink_timeout);
			spin_unlock_bh(&sta->lock);
			mesh_plink_frame_tx(sdata, WLAN_SP_MESH_PEERING_OPEN,
					    sta->sta.addr, llid, 0, 0);
			break;
		}
		reason = cpu_to_le16(WLAN_REASON_MESH_MAX_RETRIES);
		/* fall through on else */
	case NL80211_PLINK_CNF_RCVD:
		/* confirm timer */
		if (!reason)
			reason = cpu_to_le16(WLAN_REASON_MESH_CONFIRM_TIMEOUT);
		sta->plink_state = NL80211_PLINK_HOLDING;
		mod_plink_timer(sta, dot11MeshHoldingTimeout(sdata));
		spin_unlock_bh(&sta->lock);
		mesh_plink_frame_tx(sdata, WLAN_SP_MESH_PEERING_CLOSE,
				    sta->sta.addr, llid, plid, reason);
		break;
	case NL80211_PLINK_HOLDING:
		/* holding timer */
		del_timer(&sta->plink_timer);
		mesh_plink_fsm_restart(sta);
		spin_unlock_bh(&sta->lock);
		break;
	default:
		spin_unlock_bh(&sta->lock);
		break;
	}
}

#ifdef CONFIG_PM
void mesh_plink_quiesce(struct sta_info *sta)
{
	if (del_timer_sync(&sta->plink_timer))
		sta->plink_timer_was_running = true;
}

void mesh_plink_restart(struct sta_info *sta)
{
	if (sta->plink_timer_was_running) {
		add_timer(&sta->plink_timer);
		sta->plink_timer_was_running = false;
	}
}
#endif

static inline void mesh_plink_timer_set(struct sta_info *sta, int timeout)
{
	sta->plink_timer.expires = jiffies + (HZ * timeout / 1000);
	sta->plink_timer.data = (unsigned long) sta;
	sta->plink_timer.function = mesh_plink_timer;
	sta->plink_timeout = timeout;
	add_timer(&sta->plink_timer);
}

int mesh_plink_open(struct sta_info *sta)
{
	__le16 llid;
	struct ieee80211_sub_if_data *sdata = sta->sdata;

	if (!test_sta_flag(sta, WLAN_STA_AUTH))
		return -EPERM;

	spin_lock_bh(&sta->lock);
	get_random_bytes(&llid, 2);
	sta->llid = llid;
	if (sta->plink_state != NL80211_PLINK_LISTEN) {
		spin_unlock_bh(&sta->lock);
		return -EBUSY;
	}
	sta->plink_state = NL80211_PLINK_OPN_SNT;
	mesh_plink_timer_set(sta, dot11MeshRetryTimeout(sdata));
	spin_unlock_bh(&sta->lock);
	mpl_dbg("Mesh plink: starting establishment with %pM\n",
		sta->sta.addr);

	return mesh_plink_frame_tx(sdata, WLAN_SP_MESH_PEERING_OPEN,
				   sta->sta.addr, llid, 0, 0);
}

void mesh_plink_block(struct sta_info *sta)
{
	struct ieee80211_sub_if_data *sdata = sta->sdata;
	bool deactivated;

	spin_lock_bh(&sta->lock);
	deactivated = __mesh_plink_deactivate(sta);
	sta->plink_state = NL80211_PLINK_BLOCKED;
	spin_unlock_bh(&sta->lock);

	if (deactivated)
		ieee80211_bss_info_change_notify(sdata, BSS_CHANGED_BEACON);
}


void mesh_rx_plink_frame(struct ieee80211_sub_if_data *sdata, struct ieee80211_mgmt *mgmt,
			 size_t len, struct ieee80211_rx_status *rx_status)
{
	struct ieee80211_local *local = sdata->local;
	struct ieee802_11_elems elems;
	struct sta_info *sta;
	enum plink_event event;
	enum ieee80211_self_protected_actioncode ftype;
	size_t baselen;
	bool deactivated, matches_local = true;
	u8 ie_len;
	u8 *baseaddr;
	__le16 plid, llid, reason;
#ifdef CONFIG_MAC80211_VERBOSE_MPL_DEBUG
	static const char *mplstates[] = {
		[NL80211_PLINK_LISTEN] = "LISTEN",
		[NL80211_PLINK_OPN_SNT] = "OPN-SNT",
		[NL80211_PLINK_OPN_RCVD] = "OPN-RCVD",
		[NL80211_PLINK_CNF_RCVD] = "CNF_RCVD",
		[NL80211_PLINK_ESTAB] = "ESTAB",
		[NL80211_PLINK_HOLDING] = "HOLDING",
		[NL80211_PLINK_BLOCKED] = "BLOCKED"
	};
#endif

	/* need action_code, aux */
	if (len < IEEE80211_MIN_ACTION_SIZE + 3)
		return;

	if (is_multicast_ether_addr(mgmt->da)) {
		mpl_dbg("Mesh plink: ignore frame from multicast address");
		return;
	}

	baseaddr = mgmt->u.action.u.self_prot.variable;
	baselen = (u8 *) mgmt->u.action.u.self_prot.variable - (u8 *) mgmt;
	if (mgmt->u.action.u.self_prot.action_code ==
						WLAN_SP_MESH_PEERING_CONFIRM) {
		baseaddr += 4;
		baselen += 4;
	}
	ieee802_11_parse_elems(baseaddr, len - baselen, &elems);
	if (!elems.peering) {
		mpl_dbg("Mesh plink: missing necessary peer link ie\n");
		return;
	}
	if (elems.rsn_len &&
			sdata->u.mesh.security == IEEE80211_MESH_SEC_NONE) {
		mpl_dbg("Mesh plink: can't establish link with secure peer\n");
		return;
	}

	ftype = mgmt->u.action.u.self_prot.action_code;
	ie_len = elems.peering_len;
	if ((ftype == WLAN_SP_MESH_PEERING_OPEN && ie_len != 4) ||
	    (ftype == WLAN_SP_MESH_PEERING_CONFIRM && ie_len != 6) ||
	    (ftype == WLAN_SP_MESH_PEERING_CLOSE && ie_len != 6
							&& ie_len != 8)) {
		mpl_dbg("Mesh plink: incorrect plink ie length %d %d\n",
		    ftype, ie_len);
		return;
	}

	if (ftype != WLAN_SP_MESH_PEERING_CLOSE &&
				(!elems.mesh_id || !elems.mesh_config)) {
		mpl_dbg("Mesh plink: missing necessary ie\n");
		return;
	}
	/* Note the lines below are correct, the llid in the frame is the plid
	 * from the point of view of this host.
	 */
	memcpy(&plid, PLINK_GET_LLID(elems.peering), 2);
	if (ftype == WLAN_SP_MESH_PEERING_CONFIRM ||
	    (ftype == WLAN_SP_MESH_PEERING_CLOSE && ie_len == 8))
		memcpy(&llid, PLINK_GET_PLID(elems.peering), 2);

	rcu_read_lock();

	sta = sta_info_get(sdata, mgmt->sa);
	if (!sta && ftype != WLAN_SP_MESH_PEERING_OPEN) {
		mpl_dbg("Mesh plink: cls or cnf from unknown peer\n");
		rcu_read_unlock();
		return;
	}

	if (sta && !test_sta_flag(sta, WLAN_STA_AUTH)) {
		mpl_dbg("Mesh plink: Action frame from non-authed peer\n");
		rcu_read_unlock();
		return;
	}

	if (sta && sta->plink_state == NL80211_PLINK_BLOCKED) {
		rcu_read_unlock();
		return;
	}

	/* Now we will figure out the appropriate event... */
	event = PLINK_UNDEFINED;
	if (ftype != WLAN_SP_MESH_PEERING_CLOSE &&
	    (!mesh_matches_local(&elems, sdata))) {
		matches_local = false;
		switch (ftype) {
		case WLAN_SP_MESH_PEERING_OPEN:
			event = OPN_RJCT;
			break;
		case WLAN_SP_MESH_PEERING_CONFIRM:
			event = CNF_RJCT;
			break;
		default:
			break;
		}
	}

	if (!sta && !matches_local) {
		rcu_read_unlock();
		reason = cpu_to_le16(WLAN_REASON_MESH_CONFIG);
		llid = 0;
		mesh_plink_frame_tx(sdata, WLAN_SP_MESH_PEERING_CLOSE,
				    mgmt->sa, llid, plid, reason);
		return;
	} else if (!sta) {
		/* ftype == WLAN_SP_MESH_PEERING_OPEN */
		u32 rates;

		rcu_read_unlock();

		if (!mesh_plink_free_count(sdata)) {
			mpl_dbg("Mesh plink error: no more free plinks\n");
			return;
		}

		rates = ieee80211_sta_get_rates(local, &elems, rx_status->band);
		sta = mesh_plink_alloc(sdata, mgmt->sa, rates, &elems);
		if (!sta) {
			mpl_dbg("Mesh plink error: plink table full\n");
			return;
		}
		if (sta_info_insert_rcu(sta)) {
			rcu_read_unlock();
			return;
		}
		event = OPN_ACPT;
		spin_lock_bh(&sta->lock);
	} else if (matches_local) {
		spin_lock_bh(&sta->lock);
		switch (ftype) {
		case WLAN_SP_MESH_PEERING_OPEN:
			if (!mesh_plink_free_count(sdata) ||
			    (sta->plid && sta->plid != plid))
				event = OPN_IGNR;
			else
				event = OPN_ACPT;
			break;
		case WLAN_SP_MESH_PEERING_CONFIRM:
			if (!mesh_plink_free_count(sdata) ||
			    (sta->llid != llid || sta->plid != plid))
				event = CNF_IGNR;
			else
				event = CNF_ACPT;
			break;
		case WLAN_SP_MESH_PEERING_CLOSE:
			if (sta->plink_state == NL80211_PLINK_ESTAB)
				/* Do not check for llid or plid. This does not
				 * follow the standard but since multiple plinks
				 * per sta are not supported, it is necessary in
				 * order to avoid a livelock when MP A sees an
				 * establish peer link to MP B but MP B does not
				 * see it. This can be caused by a timeout in
				 * B's peer link establishment or B beign
				 * restarted.
				 */
				event = CLS_ACPT;
			else if (sta->plid != plid)
				event = CLS_IGNR;
			else if (ie_len == 7 && sta->llid != llid)
				event = CLS_IGNR;
			else
				event = CLS_ACPT;
			break;
		default:
			mpl_dbg("Mesh plink: unknown frame subtype\n");
			spin_unlock_bh(&sta->lock);
			rcu_read_unlock();
			return;
		}
	} else {
		spin_lock_bh(&sta->lock);
	}

	mpl_dbg("Mesh plink (peer, state, llid, plid, event): %pM %s %d %d %d\n",
		mgmt->sa, mplstates[sta->plink_state],
		le16_to_cpu(sta->llid), le16_to_cpu(sta->plid),
		event);
	reason = 0;
	switch (sta->plink_state) {
		/* spin_unlock as soon as state is updated at each case */
	case NL80211_PLINK_LISTEN:
		switch (event) {
		case CLS_ACPT:
			mesh_plink_fsm_restart(sta);
			spin_unlock_bh(&sta->lock);
			break;
		case OPN_ACPT:
			sta->plink_state = NL80211_PLINK_OPN_RCVD;
			sta->plid = plid;
			get_random_bytes(&llid, 2);
			sta->llid = llid;
			mesh_plink_timer_set(sta, dot11MeshRetryTimeout(sdata));
			spin_unlock_bh(&sta->lock);
			mesh_plink_frame_tx(sdata,
					    WLAN_SP_MESH_PEERING_OPEN,
					    sta->sta.addr, llid, 0, 0);
			mesh_plink_frame_tx(sdata,
					    WLAN_SP_MESH_PEERING_CONFIRM,
					    sta->sta.addr, llid, plid, 0);
			break;
		default:
			spin_unlock_bh(&sta->lock);
			break;
		}
		break;

	case NL80211_PLINK_OPN_SNT:
		switch (event) {
		case OPN_RJCT:
		case CNF_RJCT:
			reason = cpu_to_le16(WLAN_REASON_MESH_CONFIG);
		case CLS_ACPT:
			if (!reason)
				reason = cpu_to_le16(WLAN_REASON_MESH_CLOSE);
			sta->reason = reason;
			sta->plink_state = NL80211_PLINK_HOLDING;
			if (!mod_plink_timer(sta,
					     dot11MeshHoldingTimeout(sdata)))
				sta->ignore_plink_timer = true;

			llid = sta->llid;
			spin_unlock_bh(&sta->lock);
			mesh_plink_frame_tx(sdata,
					    WLAN_SP_MESH_PEERING_CLOSE,
					    sta->sta.addr, llid, plid, reason);
			break;
		case OPN_ACPT:
			/* retry timer is left untouched */
			sta->plink_state = NL80211_PLINK_OPN_RCVD;
			sta->plid = plid;
			llid = sta->llid;
			spin_unlock_bh(&sta->lock);
			mesh_plink_frame_tx(sdata,
					    WLAN_SP_MESH_PEERING_CONFIRM,
					    sta->sta.addr, llid, plid, 0);
			break;
		case CNF_ACPT:
			sta->plink_state = NL80211_PLINK_CNF_RCVD;
			if (!mod_plink_timer(sta,
					     dot11MeshConfirmTimeout(sdata)))
				sta->ignore_plink_timer = true;

			spin_unlock_bh(&sta->lock);
			break;
		default:
			spin_unlock_bh(&sta->lock);
			break;
		}
		break;

	case NL80211_PLINK_OPN_RCVD:
		switch (event) {
		case OPN_RJCT:
		case CNF_RJCT:
			reason = cpu_to_le16(WLAN_REASON_MESH_CONFIG);
		case CLS_ACPT:
			if (!reason)
				reason = cpu_to_le16(WLAN_REASON_MESH_CLOSE);
			sta->reason = reason;
			sta->plink_state = NL80211_PLINK_HOLDING;
			if (!mod_plink_timer(sta,
					     dot11MeshHoldingTimeout(sdata)))
				sta->ignore_plink_timer = true;

			llid = sta->llid;
			spin_unlock_bh(&sta->lock);
			mesh_plink_frame_tx(sdata, WLAN_SP_MESH_PEERING_CLOSE,
					    sta->sta.addr, llid, plid, reason);
			break;
		case OPN_ACPT:
			llid = sta->llid;
			spin_unlock_bh(&sta->lock);
			mesh_plink_frame_tx(sdata,
					    WLAN_SP_MESH_PEERING_CONFIRM,
					    sta->sta.addr, llid, plid, 0);
			break;
		case CNF_ACPT:
			del_timer(&sta->plink_timer);
			sta->plink_state = NL80211_PLINK_ESTAB;
			spin_unlock_bh(&sta->lock);
			mesh_plink_inc_estab_count(sdata);
			ieee80211_bss_info_change_notify(sdata, BSS_CHANGED_BEACON);
			mpl_dbg("Mesh plink with %pM ESTABLISHED\n",
				sta->sta.addr);
			break;
		default:
			spin_unlock_bh(&sta->lock);
			break;
		}
		break;

	case NL80211_PLINK_CNF_RCVD:
		switch (event) {
		case OPN_RJCT:
		case CNF_RJCT:
			reason = cpu_to_le16(WLAN_REASON_MESH_CONFIG);
		case CLS_ACPT:
			if (!reason)
				reason = cpu_to_le16(WLAN_REASON_MESH_CLOSE);
			sta->reason = reason;
			sta->plink_state = NL80211_PLINK_HOLDING;
			if (!mod_plink_timer(sta,
					     dot11MeshHoldingTimeout(sdata)))
				sta->ignore_plink_timer = true;

			llid = sta->llid;
			spin_unlock_bh(&sta->lock);
			mesh_plink_frame_tx(sdata,
					    WLAN_SP_MESH_PEERING_CLOSE,
					    sta->sta.addr, llid, plid, reason);
			break;
		case OPN_ACPT:
			del_timer(&sta->plink_timer);
			sta->plink_state = NL80211_PLINK_ESTAB;
			spin_unlock_bh(&sta->lock);
			mesh_plink_inc_estab_count(sdata);
			ieee80211_bss_info_change_notify(sdata, BSS_CHANGED_BEACON);
			mpl_dbg("Mesh plink with %pM ESTABLISHED\n",
				sta->sta.addr);
			mesh_plink_frame_tx(sdata,
					    WLAN_SP_MESH_PEERING_CONFIRM,
					    sta->sta.addr, llid, plid, 0);
			break;
		default:
			spin_unlock_bh(&sta->lock);
			break;
		}
		break;

	case NL80211_PLINK_ESTAB:
		switch (event) {
		case CLS_ACPT:
			reason = cpu_to_le16(WLAN_REASON_MESH_CLOSE);
			sta->reason = reason;
			deactivated = __mesh_plink_deactivate(sta);
			sta->plink_state = NL80211_PLINK_HOLDING;
			llid = sta->llid;
			mod_plink_timer(sta, dot11MeshHoldingTimeout(sdata));
			spin_unlock_bh(&sta->lock);
			if (deactivated)
				ieee80211_bss_info_change_notify(sdata, BSS_CHANGED_BEACON);
			mesh_plink_frame_tx(sdata, WLAN_SP_MESH_PEERING_CLOSE,
					    sta->sta.addr, llid, plid, reason);
			break;
		case OPN_ACPT:
			llid = sta->llid;
			spin_unlock_bh(&sta->lock);
			mesh_plink_frame_tx(sdata,
					    WLAN_SP_MESH_PEERING_CONFIRM,
					    sta->sta.addr, llid, plid, 0);
			break;
		default:
			spin_unlock_bh(&sta->lock);
			break;
		}
		break;
	case NL80211_PLINK_HOLDING:
		switch (event) {
		case CLS_ACPT:
			if (del_timer(&sta->plink_timer))
				sta->ignore_plink_timer = 1;
			mesh_plink_fsm_restart(sta);
			spin_unlock_bh(&sta->lock);
			break;
		case OPN_ACPT:
		case CNF_ACPT:
		case OPN_RJCT:
		case CNF_RJCT:
			llid = sta->llid;
			reason = sta->reason;
			spin_unlock_bh(&sta->lock);
			mesh_plink_frame_tx(sdata, WLAN_SP_MESH_PEERING_CLOSE,
					    sta->sta.addr, llid, plid, reason);
			break;
		default:
			spin_unlock_bh(&sta->lock);
		}
		break;
	default:
		/* should not get here, PLINK_BLOCKED is dealt with at the
		 * beginning of the function
		 */
		spin_unlock_bh(&sta->lock);
		break;
	}

	rcu_read_unlock();
}<|MERGE_RESOLUTION|>--- conflicted
+++ resolved
@@ -172,11 +172,7 @@
 	int hdr_len = offsetof(struct ieee80211_mgmt, u.action.u.self_prot) +
 		      sizeof(mgmt->u.action.u.self_prot);
 
-<<<<<<< HEAD
-	skb = dev_alloc_skb(local->hw.extra_tx_headroom +
-=======
 	skb = dev_alloc_skb(local->tx_headroom +
->>>>>>> c16fa4f2
 			    hdr_len +
 			    2 + /* capability info */
 			    2 + /* AID */
@@ -190,11 +186,7 @@
 			    sdata->u.mesh.ie_len);
 	if (!skb)
 		return -1;
-<<<<<<< HEAD
-	skb_reserve(skb, local->hw.extra_tx_headroom);
-=======
 	skb_reserve(skb, local->tx_headroom);
->>>>>>> c16fa4f2
 	mgmt = (struct ieee80211_mgmt *) skb_put(skb, hdr_len);
 	memset(mgmt, 0, hdr_len);
 	mgmt->frame_control = cpu_to_le16(IEEE80211_FTYPE_MGMT |
