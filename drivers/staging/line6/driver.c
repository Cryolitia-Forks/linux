/*
 * Line6 Linux USB driver - 0.9.1beta
 *
 * Copyright (C) 2004-2010 Markus Grabner (grabner@icg.tugraz.at)
 *
 *	This program is free software; you can redistribute it and/or
 *	modify it under the terms of the GNU General Public License as
 *	published by the Free Software Foundation, version 2.
 *
 */

#include <linux/kernel.h>
#include <linux/module.h>
#include <linux/slab.h>
#include <linux/usb.h>

#include "audio.h"
#include "capture.h"
#include "control.h"
#include "driver.h"
#include "midi.h"
#include "playback.h"
#include "pod.h"
#include "podhd.h"
#include "revision.h"
#include "toneport.h"
#include "usbdefs.h"
#include "variax.h"

#define DRIVER_AUTHOR  "Markus Grabner <grabner@icg.tugraz.at>"
#define DRIVER_DESC    "Line6 USB Driver"
#define DRIVER_VERSION "0.9.1beta" DRIVER_REVISION

/* table of devices that work with this driver */
static const struct usb_device_id line6_id_table[] = {
	{USB_DEVICE(LINE6_VENDOR_ID, LINE6_DEVID_BASSPODXT)},
	{USB_DEVICE(LINE6_VENDOR_ID, LINE6_DEVID_BASSPODXTLIVE)},
	{USB_DEVICE(LINE6_VENDOR_ID, LINE6_DEVID_BASSPODXTPRO)},
	{USB_DEVICE(LINE6_VENDOR_ID, LINE6_DEVID_GUITARPORT)},
	{USB_DEVICE(LINE6_VENDOR_ID, LINE6_DEVID_POCKETPOD)},
	{USB_DEVICE(LINE6_VENDOR_ID, LINE6_DEVID_PODHD300)},
	{USB_DEVICE(LINE6_VENDOR_ID, LINE6_DEVID_PODHD500)},
	{USB_DEVICE(LINE6_VENDOR_ID, LINE6_DEVID_PODSTUDIO_GX)},
	{USB_DEVICE(LINE6_VENDOR_ID, LINE6_DEVID_PODSTUDIO_UX1)},
	{USB_DEVICE(LINE6_VENDOR_ID, LINE6_DEVID_PODSTUDIO_UX2)},
	{USB_DEVICE(LINE6_VENDOR_ID, LINE6_DEVID_PODX3)},
	{USB_DEVICE(LINE6_VENDOR_ID, LINE6_DEVID_PODX3LIVE)},
	{USB_DEVICE(LINE6_VENDOR_ID, LINE6_DEVID_PODXT)},
	{USB_DEVICE(LINE6_VENDOR_ID, LINE6_DEVID_PODXTLIVE)},
	{USB_DEVICE(LINE6_VENDOR_ID, LINE6_DEVID_PODXTPRO)},
	{USB_DEVICE(LINE6_VENDOR_ID, LINE6_DEVID_TONEPORT_GX)},
	{USB_DEVICE(LINE6_VENDOR_ID, LINE6_DEVID_TONEPORT_UX1)},
	{USB_DEVICE(LINE6_VENDOR_ID, LINE6_DEVID_TONEPORT_UX2)},
	{USB_DEVICE(LINE6_VENDOR_ID, LINE6_DEVID_VARIAX)},
	{},
};

MODULE_DEVICE_TABLE(usb, line6_id_table);

/* *INDENT-OFF* */
static struct line6_properties line6_properties_table[] = {
	{ LINE6_BIT_BASSPODXT,     "BassPODxt",     "BassPODxt",        LINE6_BIT_CONTROL_PCM_HWMON },
	{ LINE6_BIT_BASSPODXTLIVE, "BassPODxtLive", "BassPODxt Live",   LINE6_BIT_CONTROL_PCM_HWMON },
	{ LINE6_BIT_BASSPODXTPRO,  "BassPODxtPro",  "BassPODxt Pro",    LINE6_BIT_CONTROL_PCM_HWMON },
	{ LINE6_BIT_GUITARPORT,    "GuitarPort",    "GuitarPort",       LINE6_BIT_PCM               },
	{ LINE6_BIT_POCKETPOD,     "PocketPOD",     "Pocket POD",       LINE6_BIT_CONTROL           },
	{ LINE6_BIT_PODHD300,      "PODHD300",      "POD HD300",        LINE6_BIT_CONTROL_PCM_HWMON },
	{ LINE6_BIT_PODHD500,      "PODHD500",      "POD HD500",        LINE6_BIT_CONTROL_PCM_HWMON },
	{ LINE6_BIT_PODSTUDIO_GX,  "PODStudioGX",   "POD Studio GX",    LINE6_BIT_PCM               },
	{ LINE6_BIT_PODSTUDIO_UX1, "PODStudioUX1",  "POD Studio UX1",   LINE6_BIT_PCM               },
	{ LINE6_BIT_PODSTUDIO_UX2, "PODStudioUX2",  "POD Studio UX2",   LINE6_BIT_PCM               },
	{ LINE6_BIT_PODX3,         "PODX3",         "POD X3",           LINE6_BIT_PCM               },
	{ LINE6_BIT_PODX3LIVE,     "PODX3Live",     "POD X3 Live",      LINE6_BIT_PCM               },
	{ LINE6_BIT_PODXT,         "PODxt",         "PODxt",            LINE6_BIT_CONTROL_PCM_HWMON },
	{ LINE6_BIT_PODXTLIVE,     "PODxtLive",     "PODxt Live",       LINE6_BIT_CONTROL_PCM_HWMON },
	{ LINE6_BIT_PODXTPRO,      "PODxtPro",      "PODxt Pro",        LINE6_BIT_CONTROL_PCM_HWMON },
	{ LINE6_BIT_TONEPORT_GX,   "TonePortGX",    "TonePort GX",      LINE6_BIT_PCM               },
	{ LINE6_BIT_TONEPORT_UX1,  "TonePortUX1",   "TonePort UX1",     LINE6_BIT_PCM               },
	{ LINE6_BIT_TONEPORT_UX2,  "TonePortUX2",   "TonePort UX2",     LINE6_BIT_PCM               },
	{ LINE6_BIT_VARIAX,        "Variax",        "Variax Workbench", LINE6_BIT_CONTROL           },
};
/* *INDENT-ON* */

/*
	This is Line6's MIDI manufacturer ID.
*/
const unsigned char line6_midi_id[] = {
	0x00, 0x01, 0x0c
};

/*
	Code to request version of POD, Variax interface
	(and maybe other devices).
*/
static const char line6_request_version[] = {
	0xf0, 0x7e, 0x7f, 0x06, 0x01, 0xf7
};

struct usb_line6 *line6_devices[LINE6_MAX_DEVICES];

/**
	 Class for asynchronous messages.
*/
struct message {
	struct usb_line6 *line6;
	const char *buffer;
	int size;
	int done;
};

/*
	Forward declarations.
*/
static void line6_data_received(struct urb *urb);
static int line6_send_raw_message_async_part(struct message *msg,
					     struct urb *urb);

/*
	Start to listen on endpoint.
*/
static int line6_start_listen(struct usb_line6 *line6)
{
	int err;
	usb_fill_int_urb(line6->urb_listen, line6->usbdev,
			 usb_rcvintpipe(line6->usbdev, line6->ep_control_read),
			 line6->buffer_listen, LINE6_BUFSIZE_LISTEN,
			 line6_data_received, line6, line6->interval);
	line6->urb_listen->actual_length = 0;
	err = usb_submit_urb(line6->urb_listen, GFP_ATOMIC);
	return err;
}

/*
	Stop listening on endpoint.
*/
static void line6_stop_listen(struct usb_line6 *line6)
{
	usb_kill_urb(line6->urb_listen);
}

#ifdef CONFIG_LINE6_USB_DUMP_ANY
/*
	Write hexdump to syslog.
*/
void line6_write_hexdump(struct usb_line6 *line6, char dir,
			 const unsigned char *buffer, int size)
{
	static const int BYTES_PER_LINE = 8;
	char hexdump[100];
	char asc[BYTES_PER_LINE + 1];
	int i, j;

	for (i = 0; i < size; i += BYTES_PER_LINE) {
		int hexdumpsize = sizeof(hexdump);
		char *p = hexdump;
		int n = min(size - i, BYTES_PER_LINE);
		asc[n] = 0;

		for (j = 0; j < BYTES_PER_LINE; ++j) {
			int bytes;

			if (j < n) {
				unsigned char val = buffer[i + j];
				bytes = snprintf(p, hexdumpsize, " %02X", val);
				asc[j] = ((val >= 0x20)
					  && (val < 0x7f)) ? val : '.';
			} else
				bytes = snprintf(p, hexdumpsize, "   ");

			if (bytes > hexdumpsize)
				break;	/* buffer overflow */

			p += bytes;
			hexdumpsize -= bytes;
		}

		dev_info(line6->ifcdev, "%c%04X:%s %s\n", dir, i, hexdump, asc);
	}
}
#endif

#ifdef CONFIG_LINE6_USB_DUMP_CTRL
/*
	Dump URB data to syslog.
*/
static void line6_dump_urb(struct urb *urb)
{
	struct usb_line6 *line6 = (struct usb_line6 *)urb->context;

	if (urb->status < 0)
		return;

	line6_write_hexdump(line6, 'R', (unsigned char *)urb->transfer_buffer,
			    urb->actual_length);
}
#endif

/*
	Send raw message in pieces of wMaxPacketSize bytes.
*/
int line6_send_raw_message(struct usb_line6 *line6, const char *buffer,
			   int size)
{
	int i, done = 0;

#ifdef CONFIG_LINE6_USB_DUMP_CTRL
	line6_write_hexdump(line6, 'S', buffer, size);
#endif

	for (i = 0; i < size; i += line6->max_packet_size) {
		int partial;
		const char *frag_buf = buffer + i;
		int frag_size = min(line6->max_packet_size, size - i);
		int retval;

		retval = usb_interrupt_msg(line6->usbdev,
					   usb_sndintpipe(line6->usbdev,
							  line6->ep_control_write),
					   (char *)frag_buf, frag_size,
					   &partial, LINE6_TIMEOUT * HZ);

		if (retval) {
			dev_err(line6->ifcdev,
				"usb_interrupt_msg failed (%d)\n", retval);
			break;
		}

		done += frag_size;
	}

	return done;
}

/*
	Notification of completion of asynchronous request transmission.
*/
static void line6_async_request_sent(struct urb *urb)
{
	struct message *msg = (struct message *)urb->context;

	if (msg->done >= msg->size) {
		usb_free_urb(urb);
		kfree(msg);
	} else
		line6_send_raw_message_async_part(msg, urb);
}

/*
	Asynchronously send part of a raw message.
*/
static int line6_send_raw_message_async_part(struct message *msg,
					     struct urb *urb)
{
	int retval;
	struct usb_line6 *line6 = msg->line6;
	int done = msg->done;
	int bytes = min(msg->size - done, line6->max_packet_size);

	usb_fill_int_urb(urb, line6->usbdev,
			 usb_sndintpipe(line6->usbdev, line6->ep_control_write),
			 (char *)msg->buffer + done, bytes,
			 line6_async_request_sent, msg, line6->interval);

#ifdef CONFIG_LINE6_USB_DUMP_CTRL
	line6_write_hexdump(line6, 'S', (char *)msg->buffer + done, bytes);
#endif

	msg->done += bytes;
	retval = usb_submit_urb(urb, GFP_ATOMIC);

	if (retval < 0) {
		dev_err(line6->ifcdev, "%s: usb_submit_urb failed (%d)\n",
			__func__, retval);
		usb_free_urb(urb);
		kfree(msg);
		return -EINVAL;
	}

	return 0;
}

/*
	Setup and start timer.
*/
void line6_start_timer(struct timer_list *timer, unsigned int msecs,
		       void (*function) (unsigned long), unsigned long data)
{
	setup_timer(timer, function, data);
	timer->expires = jiffies + msecs * HZ / 1000;
	add_timer(timer);
}

/*
	Asynchronously send raw message.
*/
int line6_send_raw_message_async(struct usb_line6 *line6, const char *buffer,
				 int size)
{
	struct message *msg;
	struct urb *urb;

	/* create message: */
	msg = kmalloc(sizeof(struct message), GFP_ATOMIC);

	if (msg == NULL) {
		dev_err(line6->ifcdev, "Out of memory\n");
		return -ENOMEM;
	}

	/* create URB: */
	urb = usb_alloc_urb(0, GFP_ATOMIC);

	if (urb == NULL) {
		kfree(msg);
		dev_err(line6->ifcdev, "Out of memory\n");
		return -ENOMEM;
	}

	/* set message data: */
	msg->line6 = line6;
	msg->buffer = buffer;
	msg->size = size;
	msg->done = 0;

	/* start sending: */
	return line6_send_raw_message_async_part(msg, urb);
}

/*
	Send asynchronous device version request.
*/
int line6_version_request_async(struct usb_line6 *line6)
{
	char *buffer;
	int retval;

	buffer = kmalloc(sizeof(line6_request_version), GFP_ATOMIC);
	if (buffer == NULL) {
		dev_err(line6->ifcdev, "Out of memory");
		return -ENOMEM;
	}

	memcpy(buffer, line6_request_version, sizeof(line6_request_version));

	retval = line6_send_raw_message_async(line6, buffer,
					      sizeof(line6_request_version));
	kfree(buffer);
	return retval;
}

/*
	Send sysex message in pieces of wMaxPacketSize bytes.
*/
int line6_send_sysex_message(struct usb_line6 *line6, const char *buffer,
			     int size)
{
	return line6_send_raw_message(line6, buffer,
				      size + SYSEX_EXTRA_SIZE) -
	    SYSEX_EXTRA_SIZE;
}

/*
	Send sysex message in pieces of wMaxPacketSize bytes.
*/
int line6_send_sysex_message_async(struct usb_line6 *line6, const char *buffer,
				   int size)
{
	return line6_send_raw_message_async(line6, buffer,
					    size + SYSEX_EXTRA_SIZE) -
	    SYSEX_EXTRA_SIZE;
}

/*
	Allocate buffer for sysex message and prepare header.
	@param code sysex message code
	@param size number of bytes between code and sysex end
*/
char *line6_alloc_sysex_buffer(struct usb_line6 *line6, int code1, int code2,
			       int size)
{
	char *buffer = kmalloc(size + SYSEX_EXTRA_SIZE, GFP_ATOMIC);

	if (!buffer) {
		dev_err(line6->ifcdev, "out of memory\n");
		return NULL;
	}

	buffer[0] = LINE6_SYSEX_BEGIN;
	memcpy(buffer + 1, line6_midi_id, sizeof(line6_midi_id));
	buffer[sizeof(line6_midi_id) + 1] = code1;
	buffer[sizeof(line6_midi_id) + 2] = code2;
	buffer[sizeof(line6_midi_id) + 3 + size] = LINE6_SYSEX_END;
	return buffer;
}

/*
	Notification of data received from the Line6 device.
*/
static void line6_data_received(struct urb *urb)
{
	struct usb_line6 *line6 = (struct usb_line6 *)urb->context;
	struct MidiBuffer *mb = &line6->line6midi->midibuf_in;
	int done;

	if (urb->status == -ESHUTDOWN)
		return;

#ifdef CONFIG_LINE6_USB_DUMP_CTRL
	line6_dump_urb(urb);
#endif

	done =
	    line6_midibuf_write(mb, urb->transfer_buffer, urb->actual_length);

	if (done < urb->actual_length) {
		line6_midibuf_ignore(mb, done);
		DEBUG_MESSAGES(dev_err
			       (line6->ifcdev,
				"%d %d buffer overflow - message skipped\n",
				done, urb->actual_length));
	}

	for (;;) {
		done =
		    line6_midibuf_read(mb, line6->buffer_message,
				       LINE6_MESSAGE_MAXLEN);

		if (done == 0)
			break;

		/* MIDI input filter */
		if (line6_midibuf_skip_message
		    (mb, line6->line6midi->midi_mask_receive))
			continue;

		line6->message_length = done;
#ifdef CONFIG_LINE6_USB_DUMP_MIDI
		line6_write_hexdump(line6, 'r', line6->buffer_message, done);
#endif
		line6_midi_receive(line6, line6->buffer_message, done);

		switch (line6->usbdev->descriptor.idProduct) {
		case LINE6_DEVID_BASSPODXT:
		case LINE6_DEVID_BASSPODXTLIVE:
		case LINE6_DEVID_BASSPODXTPRO:
		case LINE6_DEVID_PODXT:
		case LINE6_DEVID_PODXTPRO:
		case LINE6_DEVID_POCKETPOD:
			line6_pod_process_message((struct usb_line6_pod *)
						  line6);
			break;

		case LINE6_DEVID_PODHD300:
		case LINE6_DEVID_PODHD500:
			break; /* let userspace handle MIDI */

		case LINE6_DEVID_PODXTLIVE:
			switch (line6->interface_number) {
			case PODXTLIVE_INTERFACE_POD:
				line6_pod_process_message((struct usb_line6_pod
							   *)line6);
				break;

			case PODXTLIVE_INTERFACE_VARIAX:
				line6_variax_process_message((struct
							      usb_line6_variax
							      *)line6);
				break;

			default:
				dev_err(line6->ifcdev,
					"PODxt Live interface %d not supported\n",
					line6->interface_number);
			}
			break;

		case LINE6_DEVID_VARIAX:
			line6_variax_process_message((struct usb_line6_variax *)
						     line6);
			break;

		default:
			MISSING_CASE;
		}
	}

	line6_start_listen(line6);
}

/*
	Send channel number (i.e., switch to a different sound).
*/
int line6_send_program(struct usb_line6 *line6, int value)
{
	int retval;
	unsigned char *buffer;
	int partial;

	buffer = kmalloc(2, GFP_KERNEL);

	if (!buffer) {
		dev_err(line6->ifcdev, "out of memory\n");
		return -ENOMEM;
	}

	buffer[0] = LINE6_PROGRAM_CHANGE | LINE6_CHANNEL_HOST;
	buffer[1] = value;

#ifdef CONFIG_LINE6_USB_DUMP_CTRL
	line6_write_hexdump(line6, 'S', buffer, 2);
#endif

	retval = usb_interrupt_msg(line6->usbdev,
				   usb_sndintpipe(line6->usbdev,
						  line6->ep_control_write),
				   buffer, 2, &partial, LINE6_TIMEOUT * HZ);

	if (retval)
		dev_err(line6->ifcdev, "usb_interrupt_msg failed (%d)\n",
			retval);

	kfree(buffer);
	return retval;
}

/*
	Transmit Line6 control parameter.
*/
int line6_transmit_parameter(struct usb_line6 *line6, int param, int value)
{
	int retval;
	unsigned char *buffer;
	int partial;

	buffer = kmalloc(3, GFP_KERNEL);

	if (!buffer) {
		dev_err(line6->ifcdev, "out of memory\n");
		return -ENOMEM;
	}

	buffer[0] = LINE6_PARAM_CHANGE | LINE6_CHANNEL_HOST;
	buffer[1] = param;
	buffer[2] = value;

#ifdef CONFIG_LINE6_USB_DUMP_CTRL
	line6_write_hexdump(line6, 'S', buffer, 3);
#endif

	retval = usb_interrupt_msg(line6->usbdev,
				   usb_sndintpipe(line6->usbdev,
						  line6->ep_control_write),
				   buffer, 3, &partial, LINE6_TIMEOUT * HZ);

	if (retval)
		dev_err(line6->ifcdev, "usb_interrupt_msg failed (%d)\n",
			retval);

	kfree(buffer);
	return retval;
}

/*
	Read data from device.
*/
int line6_read_data(struct usb_line6 *line6, int address, void *data,
		    size_t datalen)
{
	struct usb_device *usbdev = line6->usbdev;
	int ret;
	unsigned char len;

	/* query the serial number: */
	ret = usb_control_msg(usbdev, usb_sndctrlpipe(usbdev, 0), 0x67,
			      USB_TYPE_VENDOR | USB_RECIP_DEVICE | USB_DIR_OUT,
			      (datalen << 8) | 0x21, address,
			      NULL, 0, LINE6_TIMEOUT * HZ);

	if (ret < 0) {
		dev_err(line6->ifcdev, "read request failed (error %d)\n", ret);
		return ret;
	}

	/* Wait for data length. We'll get a couple of 0xff until length arrives. */
	do {
		ret = usb_control_msg(usbdev, usb_rcvctrlpipe(usbdev, 0), 0x67,
				      USB_TYPE_VENDOR | USB_RECIP_DEVICE |
				      USB_DIR_IN,
				      0x0012, 0x0000, &len, 1,
				      LINE6_TIMEOUT * HZ);
		if (ret < 0) {
			dev_err(line6->ifcdev,
				"receive length failed (error %d)\n", ret);
			return ret;
		}
	} while (len == 0xff);

	if (len != datalen) {
		/* should be equal or something went wrong */
		dev_err(line6->ifcdev,
			"length mismatch (expected %d, got %d)\n",
			(int)datalen, (int)len);
		return -EINVAL;
	}

	/* receive the result: */
	ret = usb_control_msg(usbdev, usb_rcvctrlpipe(usbdev, 0), 0x67,
			      USB_TYPE_VENDOR | USB_RECIP_DEVICE | USB_DIR_IN,
			      0x0013, 0x0000, data, datalen,
			      LINE6_TIMEOUT * HZ);

	if (ret < 0) {
		dev_err(line6->ifcdev, "read failed (error %d)\n", ret);
		return ret;
	}

	return 0;
}

/*
	Write data to device.
*/
int line6_write_data(struct usb_line6 *line6, int address, void *data,
		     size_t datalen)
{
	struct usb_device *usbdev = line6->usbdev;
	int ret;
	unsigned char status;

	ret = usb_control_msg(usbdev, usb_sndctrlpipe(usbdev, 0), 0x67,
			      USB_TYPE_VENDOR | USB_RECIP_DEVICE | USB_DIR_OUT,
			      0x0022, address, data, datalen,
			      LINE6_TIMEOUT * HZ);

	if (ret < 0) {
		dev_err(line6->ifcdev,
			"write request failed (error %d)\n", ret);
		return ret;
	}

	do {
		ret = usb_control_msg(usbdev, usb_rcvctrlpipe(usbdev, 0),
				      0x67,
				      USB_TYPE_VENDOR | USB_RECIP_DEVICE |
				      USB_DIR_IN,
				      0x0012, 0x0000,
				      &status, 1, LINE6_TIMEOUT * HZ);

		if (ret < 0) {
			dev_err(line6->ifcdev,
				"receiving status failed (error %d)\n", ret);
			return ret;
		}
	} while (status == 0xff);

	if (status != 0) {
		dev_err(line6->ifcdev, "write failed (error %d)\n", ret);
		return -EINVAL;
	}

	return 0;
}

/*
	Read Line6 device serial number.
	(POD, TonePort, GuitarPort)
*/
int line6_read_serial_number(struct usb_line6 *line6, int *serial_number)
{
	return line6_read_data(line6, 0x80d0, serial_number,
			       sizeof(*serial_number));
}

/*
	No operation (i.e., unsupported).
*/
ssize_t line6_nop_read(struct device *dev, struct device_attribute *attr,
		       char *buf)
{
	return 0;
}

/*
	No operation (i.e., unsupported).
*/
ssize_t line6_nop_write(struct device *dev, struct device_attribute *attr,
			const char *buf, size_t count)
{
	return count;
}

/*
	"write" request on "raw" special file.
*/
#ifdef CONFIG_LINE6_USB_RAW
ssize_t line6_set_raw(struct device *dev, struct device_attribute *attr,
		      const char *buf, size_t count)
{
	struct usb_interface *interface = to_usb_interface(dev);
	struct usb_line6 *line6 = usb_get_intfdata(interface);
	line6_send_raw_message(line6, buf, count);
	return count;
}
#endif

/*
	Generic destructor.
*/
static void line6_destruct(struct usb_interface *interface)
{
	struct usb_line6 *line6;

	if (interface == NULL)
		return;
	line6 = usb_get_intfdata(interface);
	if (line6 == NULL)
		return;

	/* free buffer memory first: */
	kfree(line6->buffer_message);
	kfree(line6->buffer_listen);

	/* then free URBs: */
	usb_free_urb(line6->urb_listen);

	/* make sure the device isn't destructed twice: */
	usb_set_intfdata(interface, NULL);

	/* free interface data: */
	kfree(line6);
}

/*
	Probe USB device.
*/
static int line6_probe(struct usb_interface *interface,
		       const struct usb_device_id *id)
{
	int devtype;
	struct usb_device *usbdev;
	struct usb_line6 *line6;
	const struct line6_properties *properties;
	int devnum;
	int interface_number, alternate = 0;
	int product;
	int size = 0;
	int ep_read = 0, ep_write = 0;
	int ret;

	if (interface == NULL)
		return -ENODEV;
	usbdev = interface_to_usbdev(interface);
	if (usbdev == NULL)
		return -ENODEV;

	/* we don't handle multiple configurations */
	if (usbdev->descriptor.bNumConfigurations != 1) {
		ret = -ENODEV;
		goto err_put;
	}

	/* check vendor and product id */
	for (devtype = ARRAY_SIZE(line6_id_table) - 1; devtype--;) {
		u16 idVendor = le16_to_cpu(usbdev->descriptor.idVendor);
		u16 idProduct = le16_to_cpu(usbdev->descriptor.idProduct);

		if (idVendor == line6_id_table[devtype].idVendor &&
		    idProduct == line6_id_table[devtype].idProduct)
			break;
	}

	if (devtype < 0) {
		ret = -ENODEV;
		goto err_put;
	}

	/* find free slot in device table: */
	for (devnum = 0; devnum < LINE6_MAX_DEVICES; ++devnum)
		if (line6_devices[devnum] == NULL)
			break;

	if (devnum == LINE6_MAX_DEVICES) {
		ret = -ENODEV;
		goto err_put;
	}

	/* initialize device info: */
	properties = &line6_properties_table[devtype];
	dev_info(&interface->dev, "Line6 %s found\n", properties->name);
	product = le16_to_cpu(usbdev->descriptor.idProduct);

	/* query interface number */
	interface_number = interface->cur_altsetting->desc.bInterfaceNumber;

	switch (product) {
	case LINE6_DEVID_BASSPODXTLIVE:
	case LINE6_DEVID_PODXTLIVE:
	case LINE6_DEVID_VARIAX:
		alternate = 1;
		break;

	case LINE6_DEVID_POCKETPOD:
		switch (interface_number) {
		case 0:
			return 0;	/* this interface has no endpoints */
		case 1:
			alternate = 0;
			break;
		default:
			MISSING_CASE;
		}
		break;

	case LINE6_DEVID_PODHD500:
	case LINE6_DEVID_PODX3:
	case LINE6_DEVID_PODX3LIVE:
		switch (interface_number) {
		case 0:
			alternate = 1;
			break;
		case 1:
			alternate = 0;
			break;
		default:
			MISSING_CASE;
		}
		break;

	case LINE6_DEVID_BASSPODXT:
	case LINE6_DEVID_BASSPODXTPRO:
	case LINE6_DEVID_PODXT:
	case LINE6_DEVID_PODXTPRO:
	case LINE6_DEVID_PODHD300:
		alternate = 5;
		break;

	case LINE6_DEVID_GUITARPORT:
	case LINE6_DEVID_PODSTUDIO_GX:
	case LINE6_DEVID_PODSTUDIO_UX1:
	case LINE6_DEVID_TONEPORT_GX:
	case LINE6_DEVID_TONEPORT_UX1:
		alternate = 2;	/* 1..4 seem to be ok */
		break;

	case LINE6_DEVID_TONEPORT_UX2:
	case LINE6_DEVID_PODSTUDIO_UX2:
		switch (interface_number) {
		case 0:
			/* defaults to 44.1kHz, 16-bit */
			alternate = 2;
			break;
		case 1:
			/* don't know yet what this is ...
			   alternate = 1;
			   break;
			 */
			return -ENODEV;
		default:
			MISSING_CASE;
		}
		break;

	default:
		MISSING_CASE;
		ret = -ENODEV;
		goto err_put;
	}

	ret = usb_set_interface(usbdev, interface_number, alternate);
	if (ret < 0) {
		dev_err(&interface->dev, "set_interface failed\n");
		goto err_put;
	}

	/* initialize device data based on product id: */
	switch (product) {
	case LINE6_DEVID_BASSPODXT:
	case LINE6_DEVID_BASSPODXTLIVE:
	case LINE6_DEVID_BASSPODXTPRO:
	case LINE6_DEVID_PODXT:
	case LINE6_DEVID_PODXTPRO:
		size = sizeof(struct usb_line6_pod);
		ep_read = 0x84;
		ep_write = 0x03;
		break;

	case LINE6_DEVID_PODHD300:
		size = sizeof(struct usb_line6_podhd);
		ep_read = 0x84;
		ep_write = 0x03;
		break;

	case LINE6_DEVID_PODHD500:
		size = sizeof(struct usb_line6_podhd);
		ep_read = 0x81;
		ep_write = 0x01;
		break;

	case LINE6_DEVID_POCKETPOD:
		size = sizeof(struct usb_line6_pod);
		ep_read = 0x82;
		ep_write = 0x02;
		break;

	case LINE6_DEVID_PODX3:
	case LINE6_DEVID_PODX3LIVE:
		/* currently unused! */
		size = sizeof(struct usb_line6_pod);
		ep_read = 0x81;
		ep_write = 0x01;
		break;

	case LINE6_DEVID_PODSTUDIO_GX:
	case LINE6_DEVID_PODSTUDIO_UX1:
	case LINE6_DEVID_PODSTUDIO_UX2:
	case LINE6_DEVID_TONEPORT_GX:
	case LINE6_DEVID_TONEPORT_UX1:
	case LINE6_DEVID_TONEPORT_UX2:
	case LINE6_DEVID_GUITARPORT:
		size = sizeof(struct usb_line6_toneport);
		/* these don't have a control channel */
		break;

	case LINE6_DEVID_PODXTLIVE:
		switch (interface_number) {
		case PODXTLIVE_INTERFACE_POD:
			size = sizeof(struct usb_line6_pod);
			ep_read = 0x84;
			ep_write = 0x03;
			break;

		case PODXTLIVE_INTERFACE_VARIAX:
			size = sizeof(struct usb_line6_variax);
			ep_read = 0x86;
			ep_write = 0x05;
			break;

		default:
			ret = -ENODEV;
			goto err_put;
		}
		break;

	case LINE6_DEVID_VARIAX:
		size = sizeof(struct usb_line6_variax);
		ep_read = 0x82;
		ep_write = 0x01;
		break;

	default:
		MISSING_CASE;
		ret = -ENODEV;
		goto err_put;
	}

	if (size == 0) {
		dev_err(&interface->dev,
			"driver bug: interface data size not set\n");
		ret = -ENODEV;
		goto err_put;
	}

	line6 = kzalloc(size, GFP_KERNEL);

	if (line6 == NULL) {
		dev_err(&interface->dev, "Out of memory\n");
		ret = -ENODEV;
		goto err_put;
	}

	/* store basic data: */
	line6->interface_number = interface_number;
	line6->properties = properties;
	line6->usbdev = usbdev;
	line6->ifcdev = &interface->dev;
	line6->ep_control_read = ep_read;
	line6->ep_control_write = ep_write;
	line6->product = product;

	/* get data from endpoint descriptor (see usb_maxpacket): */
	{
		struct usb_host_endpoint *ep;
		unsigned epnum =
		    usb_pipeendpoint(usb_rcvintpipe(usbdev, ep_read));
		ep = usbdev->ep_in[epnum];

		if (ep != NULL) {
			line6->interval = ep->desc.bInterval;
			line6->max_packet_size =
			    le16_to_cpu(ep->desc.wMaxPacketSize);
		} else {
			line6->interval = LINE6_FALLBACK_INTERVAL;
			line6->max_packet_size = LINE6_FALLBACK_MAXPACKETSIZE;
			dev_err(line6->ifcdev,
				"endpoint not available, using fallback values");
		}
	}

	usb_set_intfdata(interface, line6);

	if (properties->capabilities & LINE6_BIT_CONTROL) {
		/* initialize USB buffers: */
		line6->buffer_listen =
		    kmalloc(LINE6_BUFSIZE_LISTEN, GFP_KERNEL);

		if (line6->buffer_listen == NULL) {
			dev_err(&interface->dev, "Out of memory\n");
			ret = -ENOMEM;
			goto err_destruct;
		}

		line6->buffer_message =
		    kmalloc(LINE6_MESSAGE_MAXLEN, GFP_KERNEL);

		if (line6->buffer_message == NULL) {
			dev_err(&interface->dev, "Out of memory\n");
			ret = -ENOMEM;
			goto err_destruct;
		}

		line6->urb_listen = usb_alloc_urb(0, GFP_KERNEL);

		if (line6->urb_listen == NULL) {
			dev_err(&interface->dev, "Out of memory\n");
			line6_destruct(interface);
			ret = -ENOMEM;
			goto err_destruct;
		}

		ret = line6_start_listen(line6);
		if (ret < 0) {
			dev_err(&interface->dev, "%s: usb_submit_urb failed\n",
				__func__);
			goto err_destruct;
		}
	}

	/* initialize device data based on product id: */
	switch (product) {
	case LINE6_DEVID_BASSPODXT:
	case LINE6_DEVID_BASSPODXTLIVE:
	case LINE6_DEVID_BASSPODXTPRO:
	case LINE6_DEVID_POCKETPOD:
	case LINE6_DEVID_PODX3:
	case LINE6_DEVID_PODX3LIVE:
	case LINE6_DEVID_PODXT:
	case LINE6_DEVID_PODXTPRO:
		ret = line6_pod_init(interface, (struct usb_line6_pod *)line6);
		break;

	case LINE6_DEVID_PODHD300:
	case LINE6_DEVID_PODHD500:
		ret = line6_podhd_init(interface,
				       (struct usb_line6_podhd *)line6);
		break;

	case LINE6_DEVID_PODXTLIVE:
		switch (interface_number) {
		case PODXTLIVE_INTERFACE_POD:
			ret =
			    line6_pod_init(interface,
					   (struct usb_line6_pod *)line6);
			break;

		case PODXTLIVE_INTERFACE_VARIAX:
			ret =
			    line6_variax_init(interface,
					      (struct usb_line6_variax *)line6);
			break;

		default:
			dev_err(&interface->dev,
				"PODxt Live interface %d not supported\n",
				interface_number);
			ret = -ENODEV;
		}

		break;

	case LINE6_DEVID_VARIAX:
		ret =
		    line6_variax_init(interface,
				      (struct usb_line6_variax *)line6);
		break;

	case LINE6_DEVID_PODSTUDIO_GX:
	case LINE6_DEVID_PODSTUDIO_UX1:
	case LINE6_DEVID_PODSTUDIO_UX2:
	case LINE6_DEVID_TONEPORT_GX:
	case LINE6_DEVID_TONEPORT_UX1:
	case LINE6_DEVID_TONEPORT_UX2:
	case LINE6_DEVID_GUITARPORT:
		ret =
		    line6_toneport_init(interface,
					(struct usb_line6_toneport *)line6);
		break;

	default:
		MISSING_CASE;
		ret = -ENODEV;
	}

	if (ret < 0)
		goto err_destruct;

	ret = sysfs_create_link(&interface->dev.kobj, &usbdev->dev.kobj,
				"usb_device");
	if (ret < 0)
		goto err_destruct;

	/* creation of additional special files should go here */

	dev_info(&interface->dev, "Line6 %s now attached\n",
		 line6->properties->name);
	line6_devices[devnum] = line6;

	switch (product) {
	case LINE6_DEVID_PODX3:
	case LINE6_DEVID_PODX3LIVE:
		dev_info(&interface->dev,
			 "NOTE: the Line6 %s is detected, but not yet supported\n",
			 line6->properties->name);
	}

	/* increment reference counters: */
	usb_get_intf(interface);
	usb_get_dev(usbdev);

	return 0;

err_destruct:
	line6_destruct(interface);
err_put:
	return ret;
}

/*
	Line6 device disconnected.
*/
static void line6_disconnect(struct usb_interface *interface)
{
	struct usb_line6 *line6;
	struct usb_device *usbdev;
	int interface_number, i;

	if (interface == NULL)
		return;
	usbdev = interface_to_usbdev(interface);
	if (usbdev == NULL)
		return;

	/* removal of additional special files should go here */

	sysfs_remove_link(&interface->dev.kobj, "usb_device");

	interface_number = interface->cur_altsetting->desc.bInterfaceNumber;
	line6 = usb_get_intfdata(interface);

	if (line6 != NULL) {
		if (line6->urb_listen != NULL)
			line6_stop_listen(line6);

		if (usbdev != line6->usbdev)
			dev_err(line6->ifcdev,
				"driver bug: inconsistent usb device\n");

		switch (line6->usbdev->descriptor.idProduct) {
		case LINE6_DEVID_BASSPODXT:
		case LINE6_DEVID_BASSPODXTLIVE:
		case LINE6_DEVID_BASSPODXTPRO:
		case LINE6_DEVID_POCKETPOD:
		case LINE6_DEVID_PODX3:
		case LINE6_DEVID_PODX3LIVE:
		case LINE6_DEVID_PODXT:
		case LINE6_DEVID_PODXTPRO:
			line6_pod_disconnect(interface);
			break;

		case LINE6_DEVID_PODHD300:
		case LINE6_DEVID_PODHD500:
			line6_podhd_disconnect(interface);
			break;

		case LINE6_DEVID_PODXTLIVE:
			switch (interface_number) {
			case PODXTLIVE_INTERFACE_POD:
				line6_pod_disconnect(interface);
				break;

			case PODXTLIVE_INTERFACE_VARIAX:
				line6_variax_disconnect(interface);
				break;
			}

			break;

		case LINE6_DEVID_VARIAX:
			line6_variax_disconnect(interface);
			break;

		case LINE6_DEVID_PODSTUDIO_GX:
		case LINE6_DEVID_PODSTUDIO_UX1:
		case LINE6_DEVID_PODSTUDIO_UX2:
		case LINE6_DEVID_TONEPORT_GX:
		case LINE6_DEVID_TONEPORT_UX1:
		case LINE6_DEVID_TONEPORT_UX2:
		case LINE6_DEVID_GUITARPORT:
			line6_toneport_disconnect(interface);
			break;

		default:
			MISSING_CASE;
		}

		dev_info(&interface->dev, "Line6 %s now disconnected\n",
			 line6->properties->name);

		for (i = LINE6_MAX_DEVICES; i--;)
			if (line6_devices[i] == line6)
				line6_devices[i] = NULL;
	}

	line6_destruct(interface);

	/* decrement reference counters: */
	usb_put_intf(interface);
	usb_put_dev(usbdev);
}

#ifdef CONFIG_PM

/*
	Suspend Line6 device.
*/
static int line6_suspend(struct usb_interface *interface, pm_message_t message)
{
	struct usb_line6 *line6 = usb_get_intfdata(interface);
	struct snd_line6_pcm *line6pcm = line6->line6pcm;

	snd_power_change_state(line6->card, SNDRV_CTL_POWER_D3hot);

	if (line6->properties->capabilities & LINE6_BIT_CONTROL)
		line6_stop_listen(line6);

	if (line6pcm != NULL) {
		snd_pcm_suspend_all(line6pcm->pcm);
		line6_pcm_disconnect(line6pcm);
		line6pcm->flags = 0;
	}

	return 0;
}

/*
	Resume Line6 device.
*/
static int line6_resume(struct usb_interface *interface)
{
	struct usb_line6 *line6 = usb_get_intfdata(interface);

	if (line6->properties->capabilities & LINE6_BIT_CONTROL)
		line6_start_listen(line6);

	snd_power_change_state(line6->card, SNDRV_CTL_POWER_D0);
	return 0;
}

/*
	Resume Line6 device after reset.
*/
static int line6_reset_resume(struct usb_interface *interface)
{
	struct usb_line6 *line6 = usb_get_intfdata(interface);

	switch (line6->usbdev->descriptor.idProduct) {
	case LINE6_DEVID_PODSTUDIO_GX:
	case LINE6_DEVID_PODSTUDIO_UX1:
	case LINE6_DEVID_PODSTUDIO_UX2:
	case LINE6_DEVID_TONEPORT_GX:
	case LINE6_DEVID_TONEPORT_UX1:
	case LINE6_DEVID_TONEPORT_UX2:
	case LINE6_DEVID_GUITARPORT:
		line6_toneport_reset_resume((struct usb_line6_toneport *)line6);
	}

	return line6_resume(interface);
}

#endif /* CONFIG_PM */

static struct usb_driver line6_driver = {
	.name = DRIVER_NAME,
	.probe = line6_probe,
	.disconnect = line6_disconnect,
#ifdef CONFIG_PM
	.suspend = line6_suspend,
	.resume = line6_resume,
	.reset_resume = line6_reset_resume,
#endif
	.id_table = line6_id_table,
};

<<<<<<< HEAD
/*
	Module initialization.
*/
static int __init line6_init(void)
{
	int i, retval;

	printk(KERN_INFO "%s driver version %s\n", DRIVER_NAME, DRIVER_VERSION);

	for (i = LINE6_MAX_DEVICES; i--;)
		line6_devices[i] = NULL;

	retval = usb_register(&line6_driver);

	if (retval) {
		printk(KERN_ERR KBUILD_MODNAME
		       ": usb_register failed. Error number %d\n", retval);
		return retval;
	}

	line6_request_version = kmalloc(sizeof(line6_request_version0),
					GFP_KERNEL);

	if (line6_request_version == NULL) {
		printk(KERN_ERR KBUILD_MODNAME ":Out of memory\n");
		return -ENOMEM;
	}

	memcpy((char *)line6_request_version, line6_request_version0,
	       sizeof(line6_request_version0));

	return retval;
}

/*
	Module cleanup.
*/
static void __exit line6_exit(void)
{
	int i;
	struct usb_line6 *line6;
	struct snd_line6_pcm *line6pcm;

	/* stop all PCM channels */
	for (i = LINE6_MAX_DEVICES; i--;) {
		line6 = line6_devices[i];

		if (line6 == NULL)
			continue;

		line6pcm = line6->line6pcm;

		if (line6pcm == NULL)
			continue;

		line6_pcm_release(line6pcm, ~0);
	}

	usb_deregister(&line6_driver);
	kfree(line6_request_version);
}

module_init(line6_init);
module_exit(line6_exit);
=======
module_usb_driver(line6_driver);
>>>>>>> c3c6cc91

MODULE_AUTHOR(DRIVER_AUTHOR);
MODULE_DESCRIPTION(DRIVER_DESC);
MODULE_LICENSE("GPL");
MODULE_VERSION(DRIVER_VERSION);<|MERGE_RESOLUTION|>--- conflicted
+++ resolved
@@ -1300,74 +1300,7 @@
 	.id_table = line6_id_table,
 };
 
-<<<<<<< HEAD
-/*
-	Module initialization.
-*/
-static int __init line6_init(void)
-{
-	int i, retval;
-
-	printk(KERN_INFO "%s driver version %s\n", DRIVER_NAME, DRIVER_VERSION);
-
-	for (i = LINE6_MAX_DEVICES; i--;)
-		line6_devices[i] = NULL;
-
-	retval = usb_register(&line6_driver);
-
-	if (retval) {
-		printk(KERN_ERR KBUILD_MODNAME
-		       ": usb_register failed. Error number %d\n", retval);
-		return retval;
-	}
-
-	line6_request_version = kmalloc(sizeof(line6_request_version0),
-					GFP_KERNEL);
-
-	if (line6_request_version == NULL) {
-		printk(KERN_ERR KBUILD_MODNAME ":Out of memory\n");
-		return -ENOMEM;
-	}
-
-	memcpy((char *)line6_request_version, line6_request_version0,
-	       sizeof(line6_request_version0));
-
-	return retval;
-}
-
-/*
-	Module cleanup.
-*/
-static void __exit line6_exit(void)
-{
-	int i;
-	struct usb_line6 *line6;
-	struct snd_line6_pcm *line6pcm;
-
-	/* stop all PCM channels */
-	for (i = LINE6_MAX_DEVICES; i--;) {
-		line6 = line6_devices[i];
-
-		if (line6 == NULL)
-			continue;
-
-		line6pcm = line6->line6pcm;
-
-		if (line6pcm == NULL)
-			continue;
-
-		line6_pcm_release(line6pcm, ~0);
-	}
-
-	usb_deregister(&line6_driver);
-	kfree(line6_request_version);
-}
-
-module_init(line6_init);
-module_exit(line6_exit);
-=======
 module_usb_driver(line6_driver);
->>>>>>> c3c6cc91
 
 MODULE_AUTHOR(DRIVER_AUTHOR);
 MODULE_DESCRIPTION(DRIVER_DESC);
