--- conflicted
+++ resolved
@@ -449,11 +449,7 @@
 				rs->ti->error = "write_mostly option is only valid for RAID1";
 				return -EINVAL;
 			}
-<<<<<<< HEAD
-			if (value > rs->md.raid_disks) {
-=======
 			if (value >= rs->md.raid_disks) {
->>>>>>> 3ee72ca9
 				rs->ti->error = "Invalid write_mostly drive index given";
 				return -EINVAL;
 			}
