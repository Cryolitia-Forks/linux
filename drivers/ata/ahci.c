/*
 *  ahci.c - AHCI SATA support
 *
 *  Maintained by:  Tejun Heo <tj@kernel.org>
 *    		    Please ALWAYS copy linux-ide@vger.kernel.org
 *		    on emails.
 *
 *  Copyright 2004-2005 Red Hat, Inc.
 *
 *
 *  This program is free software; you can redistribute it and/or modify
 *  it under the terms of the GNU General Public License as published by
 *  the Free Software Foundation; either version 2, or (at your option)
 *  any later version.
 *
 *  This program is distributed in the hope that it will be useful,
 *  but WITHOUT ANY WARRANTY; without even the implied warranty of
 *  MERCHANTABILITY or FITNESS FOR A PARTICULAR PURPOSE.  See the
 *  GNU General Public License for more details.
 *
 *  You should have received a copy of the GNU General Public License
 *  along with this program; see the file COPYING.  If not, write to
 *  the Free Software Foundation, 675 Mass Ave, Cambridge, MA 02139, USA.
 *
 *
 * libata documentation is available via 'make {ps|pdf}docs',
 * as Documentation/DocBook/libata.*
 *
 * AHCI hardware documentation:
 * http://www.intel.com/technology/serialata/pdf/rev1_0.pdf
 * http://www.intel.com/technology/serialata/pdf/rev1_1.pdf
 *
 */

#include <linux/kernel.h>
#include <linux/module.h>
#include <linux/pci.h>
#include <linux/blkdev.h>
#include <linux/delay.h>
#include <linux/interrupt.h>
#include <linux/dma-mapping.h>
#include <linux/device.h>
#include <linux/dmi.h>
#include <linux/gfp.h>
#include <linux/msi.h>
#include <scsi/scsi_host.h>
#include <scsi/scsi_cmnd.h>
#include <linux/libata.h>
#include "ahci.h"

#define DRV_NAME	"ahci"
#define DRV_VERSION	"3.0"

enum {
	AHCI_PCI_BAR_STA2X11	= 0,
	AHCI_PCI_BAR_CAVIUM	= 0,
	AHCI_PCI_BAR_ENMOTUS	= 2,
	AHCI_PCI_BAR_STANDARD	= 5,
};

enum board_ids {
	/* board IDs by feature in alphabetical order */
	board_ahci,
	board_ahci_ign_iferr,
	board_ahci_nomsi,
	board_ahci_noncq,
	board_ahci_nosntf,
	board_ahci_yes_fbs,

	/* board IDs for specific chipsets in alphabetical order */
	board_ahci_avn,
	board_ahci_mcp65,
	board_ahci_mcp77,
	board_ahci_mcp89,
	board_ahci_mv,
	board_ahci_sb600,
	board_ahci_sb700,	/* for SB700 and SB800 */
	board_ahci_vt8251,

	/* aliases */
	board_ahci_mcp_linux	= board_ahci_mcp65,
	board_ahci_mcp67	= board_ahci_mcp65,
	board_ahci_mcp73	= board_ahci_mcp65,
	board_ahci_mcp79	= board_ahci_mcp77,
};

static int ahci_init_one(struct pci_dev *pdev, const struct pci_device_id *ent);
static void ahci_remove_one(struct pci_dev *dev);
static int ahci_vt8251_hardreset(struct ata_link *link, unsigned int *class,
				 unsigned long deadline);
static int ahci_avn_hardreset(struct ata_link *link, unsigned int *class,
			      unsigned long deadline);
static void ahci_mcp89_apple_enable(struct pci_dev *pdev);
static bool is_mcp89_apple(struct pci_dev *pdev);
static int ahci_p5wdh_hardreset(struct ata_link *link, unsigned int *class,
				unsigned long deadline);
#ifdef CONFIG_PM
static int ahci_pci_device_runtime_suspend(struct device *dev);
static int ahci_pci_device_runtime_resume(struct device *dev);
#ifdef CONFIG_PM_SLEEP
static int ahci_pci_device_suspend(struct device *dev);
static int ahci_pci_device_resume(struct device *dev);
#endif
#endif /* CONFIG_PM */

static struct scsi_host_template ahci_sht = {
	AHCI_SHT("ahci"),
};

static struct ata_port_operations ahci_vt8251_ops = {
	.inherits		= &ahci_ops,
	.hardreset		= ahci_vt8251_hardreset,
};

static struct ata_port_operations ahci_p5wdh_ops = {
	.inherits		= &ahci_ops,
	.hardreset		= ahci_p5wdh_hardreset,
};

static struct ata_port_operations ahci_avn_ops = {
	.inherits		= &ahci_ops,
	.hardreset		= ahci_avn_hardreset,
};

static const struct ata_port_info ahci_port_info[] = {
	/* by features */
	[board_ahci] = {
		.flags		= AHCI_FLAG_COMMON,
		.pio_mask	= ATA_PIO4,
		.udma_mask	= ATA_UDMA6,
		.port_ops	= &ahci_ops,
	},
	[board_ahci_ign_iferr] = {
		AHCI_HFLAGS	(AHCI_HFLAG_IGN_IRQ_IF_ERR),
		.flags		= AHCI_FLAG_COMMON,
		.pio_mask	= ATA_PIO4,
		.udma_mask	= ATA_UDMA6,
		.port_ops	= &ahci_ops,
	},
	[board_ahci_nomsi] = {
		AHCI_HFLAGS	(AHCI_HFLAG_NO_MSI),
		.flags		= AHCI_FLAG_COMMON,
		.pio_mask	= ATA_PIO4,
		.udma_mask	= ATA_UDMA6,
		.port_ops	= &ahci_ops,
	},
	[board_ahci_noncq] = {
		AHCI_HFLAGS	(AHCI_HFLAG_NO_NCQ),
		.flags		= AHCI_FLAG_COMMON,
		.pio_mask	= ATA_PIO4,
		.udma_mask	= ATA_UDMA6,
		.port_ops	= &ahci_ops,
	},
	[board_ahci_nosntf] = {
		AHCI_HFLAGS	(AHCI_HFLAG_NO_SNTF),
		.flags		= AHCI_FLAG_COMMON,
		.pio_mask	= ATA_PIO4,
		.udma_mask	= ATA_UDMA6,
		.port_ops	= &ahci_ops,
	},
	[board_ahci_yes_fbs] = {
		AHCI_HFLAGS	(AHCI_HFLAG_YES_FBS),
		.flags		= AHCI_FLAG_COMMON,
		.pio_mask	= ATA_PIO4,
		.udma_mask	= ATA_UDMA6,
		.port_ops	= &ahci_ops,
	},
	/* by chipsets */
	[board_ahci_avn] = {
		.flags		= AHCI_FLAG_COMMON,
		.pio_mask	= ATA_PIO4,
		.udma_mask	= ATA_UDMA6,
		.port_ops	= &ahci_avn_ops,
	},
	[board_ahci_mcp65] = {
		AHCI_HFLAGS	(AHCI_HFLAG_NO_FPDMA_AA | AHCI_HFLAG_NO_PMP |
				 AHCI_HFLAG_YES_NCQ),
		.flags		= AHCI_FLAG_COMMON | ATA_FLAG_NO_DIPM,
		.pio_mask	= ATA_PIO4,
		.udma_mask	= ATA_UDMA6,
		.port_ops	= &ahci_ops,
	},
	[board_ahci_mcp77] = {
		AHCI_HFLAGS	(AHCI_HFLAG_NO_FPDMA_AA | AHCI_HFLAG_NO_PMP),
		.flags		= AHCI_FLAG_COMMON,
		.pio_mask	= ATA_PIO4,
		.udma_mask	= ATA_UDMA6,
		.port_ops	= &ahci_ops,
	},
	[board_ahci_mcp89] = {
		AHCI_HFLAGS	(AHCI_HFLAG_NO_FPDMA_AA),
		.flags		= AHCI_FLAG_COMMON,
		.pio_mask	= ATA_PIO4,
		.udma_mask	= ATA_UDMA6,
		.port_ops	= &ahci_ops,
	},
	[board_ahci_mv] = {
		AHCI_HFLAGS	(AHCI_HFLAG_NO_NCQ | AHCI_HFLAG_NO_MSI |
				 AHCI_HFLAG_MV_PATA | AHCI_HFLAG_NO_PMP),
		.flags		= ATA_FLAG_SATA | ATA_FLAG_PIO_DMA,
		.pio_mask	= ATA_PIO4,
		.udma_mask	= ATA_UDMA6,
		.port_ops	= &ahci_ops,
	},
	[board_ahci_sb600] = {
		AHCI_HFLAGS	(AHCI_HFLAG_IGN_SERR_INTERNAL |
				 AHCI_HFLAG_NO_MSI | AHCI_HFLAG_SECT255 |
				 AHCI_HFLAG_32BIT_ONLY),
		.flags		= AHCI_FLAG_COMMON,
		.pio_mask	= ATA_PIO4,
		.udma_mask	= ATA_UDMA6,
		.port_ops	= &ahci_pmp_retry_srst_ops,
	},
	[board_ahci_sb700] = {	/* for SB700 and SB800 */
		AHCI_HFLAGS	(AHCI_HFLAG_IGN_SERR_INTERNAL),
		.flags		= AHCI_FLAG_COMMON,
		.pio_mask	= ATA_PIO4,
		.udma_mask	= ATA_UDMA6,
		.port_ops	= &ahci_pmp_retry_srst_ops,
	},
	[board_ahci_vt8251] = {
		AHCI_HFLAGS	(AHCI_HFLAG_NO_NCQ | AHCI_HFLAG_NO_PMP),
		.flags		= AHCI_FLAG_COMMON,
		.pio_mask	= ATA_PIO4,
		.udma_mask	= ATA_UDMA6,
		.port_ops	= &ahci_vt8251_ops,
	},
};

static const struct pci_device_id ahci_pci_tbl[] = {
	/* Intel */
	{ PCI_VDEVICE(INTEL, 0x2652), board_ahci }, /* ICH6 */
	{ PCI_VDEVICE(INTEL, 0x2653), board_ahci }, /* ICH6M */
	{ PCI_VDEVICE(INTEL, 0x27c1), board_ahci }, /* ICH7 */
	{ PCI_VDEVICE(INTEL, 0x27c5), board_ahci }, /* ICH7M */
	{ PCI_VDEVICE(INTEL, 0x27c3), board_ahci }, /* ICH7R */
	{ PCI_VDEVICE(AL, 0x5288), board_ahci_ign_iferr }, /* ULi M5288 */
	{ PCI_VDEVICE(INTEL, 0x2681), board_ahci }, /* ESB2 */
	{ PCI_VDEVICE(INTEL, 0x2682), board_ahci }, /* ESB2 */
	{ PCI_VDEVICE(INTEL, 0x2683), board_ahci }, /* ESB2 */
	{ PCI_VDEVICE(INTEL, 0x27c6), board_ahci }, /* ICH7-M DH */
	{ PCI_VDEVICE(INTEL, 0x2821), board_ahci }, /* ICH8 */
	{ PCI_VDEVICE(INTEL, 0x2822), board_ahci_nosntf }, /* ICH8 */
	{ PCI_VDEVICE(INTEL, 0x2824), board_ahci }, /* ICH8 */
	{ PCI_VDEVICE(INTEL, 0x2829), board_ahci }, /* ICH8M */
	{ PCI_VDEVICE(INTEL, 0x282a), board_ahci }, /* ICH8M */
	{ PCI_VDEVICE(INTEL, 0x2922), board_ahci }, /* ICH9 */
	{ PCI_VDEVICE(INTEL, 0x2923), board_ahci }, /* ICH9 */
	{ PCI_VDEVICE(INTEL, 0x2924), board_ahci }, /* ICH9 */
	{ PCI_VDEVICE(INTEL, 0x2925), board_ahci }, /* ICH9 */
	{ PCI_VDEVICE(INTEL, 0x2927), board_ahci }, /* ICH9 */
	{ PCI_VDEVICE(INTEL, 0x2929), board_ahci }, /* ICH9M */
	{ PCI_VDEVICE(INTEL, 0x292a), board_ahci }, /* ICH9M */
	{ PCI_VDEVICE(INTEL, 0x292b), board_ahci }, /* ICH9M */
	{ PCI_VDEVICE(INTEL, 0x292c), board_ahci }, /* ICH9M */
	{ PCI_VDEVICE(INTEL, 0x292f), board_ahci }, /* ICH9M */
	{ PCI_VDEVICE(INTEL, 0x294d), board_ahci }, /* ICH9 */
	{ PCI_VDEVICE(INTEL, 0x294e), board_ahci }, /* ICH9M */
	{ PCI_VDEVICE(INTEL, 0x502a), board_ahci }, /* Tolapai */
	{ PCI_VDEVICE(INTEL, 0x502b), board_ahci }, /* Tolapai */
	{ PCI_VDEVICE(INTEL, 0x3a05), board_ahci }, /* ICH10 */
	{ PCI_VDEVICE(INTEL, 0x3a22), board_ahci }, /* ICH10 */
	{ PCI_VDEVICE(INTEL, 0x3a25), board_ahci }, /* ICH10 */
	{ PCI_VDEVICE(INTEL, 0x3b22), board_ahci }, /* PCH AHCI */
	{ PCI_VDEVICE(INTEL, 0x3b23), board_ahci }, /* PCH AHCI */
	{ PCI_VDEVICE(INTEL, 0x3b24), board_ahci }, /* PCH RAID */
	{ PCI_VDEVICE(INTEL, 0x3b25), board_ahci }, /* PCH RAID */
	{ PCI_VDEVICE(INTEL, 0x3b29), board_ahci }, /* PCH AHCI */
	{ PCI_VDEVICE(INTEL, 0x3b2b), board_ahci }, /* PCH RAID */
	{ PCI_VDEVICE(INTEL, 0x3b2c), board_ahci }, /* PCH RAID */
	{ PCI_VDEVICE(INTEL, 0x3b2f), board_ahci }, /* PCH AHCI */
	{ PCI_VDEVICE(INTEL, 0x19b0), board_ahci }, /* DNV AHCI */
	{ PCI_VDEVICE(INTEL, 0x19b1), board_ahci }, /* DNV AHCI */
	{ PCI_VDEVICE(INTEL, 0x19b2), board_ahci }, /* DNV AHCI */
	{ PCI_VDEVICE(INTEL, 0x19b3), board_ahci }, /* DNV AHCI */
	{ PCI_VDEVICE(INTEL, 0x19b4), board_ahci }, /* DNV AHCI */
	{ PCI_VDEVICE(INTEL, 0x19b5), board_ahci }, /* DNV AHCI */
	{ PCI_VDEVICE(INTEL, 0x19b6), board_ahci }, /* DNV AHCI */
	{ PCI_VDEVICE(INTEL, 0x19b7), board_ahci }, /* DNV AHCI */
	{ PCI_VDEVICE(INTEL, 0x19bE), board_ahci }, /* DNV AHCI */
	{ PCI_VDEVICE(INTEL, 0x19bF), board_ahci }, /* DNV AHCI */
	{ PCI_VDEVICE(INTEL, 0x19c0), board_ahci }, /* DNV AHCI */
	{ PCI_VDEVICE(INTEL, 0x19c1), board_ahci }, /* DNV AHCI */
	{ PCI_VDEVICE(INTEL, 0x19c2), board_ahci }, /* DNV AHCI */
	{ PCI_VDEVICE(INTEL, 0x19c3), board_ahci }, /* DNV AHCI */
	{ PCI_VDEVICE(INTEL, 0x19c4), board_ahci }, /* DNV AHCI */
	{ PCI_VDEVICE(INTEL, 0x19c5), board_ahci }, /* DNV AHCI */
	{ PCI_VDEVICE(INTEL, 0x19c6), board_ahci }, /* DNV AHCI */
	{ PCI_VDEVICE(INTEL, 0x19c7), board_ahci }, /* DNV AHCI */
	{ PCI_VDEVICE(INTEL, 0x19cE), board_ahci }, /* DNV AHCI */
	{ PCI_VDEVICE(INTEL, 0x19cF), board_ahci }, /* DNV AHCI */
	{ PCI_VDEVICE(INTEL, 0x1c02), board_ahci }, /* CPT AHCI */
	{ PCI_VDEVICE(INTEL, 0x1c03), board_ahci }, /* CPT AHCI */
	{ PCI_VDEVICE(INTEL, 0x1c04), board_ahci }, /* CPT RAID */
	{ PCI_VDEVICE(INTEL, 0x1c05), board_ahci }, /* CPT RAID */
	{ PCI_VDEVICE(INTEL, 0x1c06), board_ahci }, /* CPT RAID */
	{ PCI_VDEVICE(INTEL, 0x1c07), board_ahci }, /* CPT RAID */
	{ PCI_VDEVICE(INTEL, 0x1d02), board_ahci }, /* PBG AHCI */
	{ PCI_VDEVICE(INTEL, 0x1d04), board_ahci }, /* PBG RAID */
	{ PCI_VDEVICE(INTEL, 0x1d06), board_ahci }, /* PBG RAID */
	{ PCI_VDEVICE(INTEL, 0x2826), board_ahci }, /* PBG RAID */
	{ PCI_VDEVICE(INTEL, 0x2323), board_ahci }, /* DH89xxCC AHCI */
	{ PCI_VDEVICE(INTEL, 0x1e02), board_ahci }, /* Panther Point AHCI */
	{ PCI_VDEVICE(INTEL, 0x1e03), board_ahci }, /* Panther Point AHCI */
	{ PCI_VDEVICE(INTEL, 0x1e04), board_ahci }, /* Panther Point RAID */
	{ PCI_VDEVICE(INTEL, 0x1e05), board_ahci }, /* Panther Point RAID */
	{ PCI_VDEVICE(INTEL, 0x1e06), board_ahci }, /* Panther Point RAID */
	{ PCI_VDEVICE(INTEL, 0x1e07), board_ahci }, /* Panther Point RAID */
	{ PCI_VDEVICE(INTEL, 0x1e0e), board_ahci }, /* Panther Point RAID */
	{ PCI_VDEVICE(INTEL, 0x8c02), board_ahci }, /* Lynx Point AHCI */
	{ PCI_VDEVICE(INTEL, 0x8c03), board_ahci }, /* Lynx Point AHCI */
	{ PCI_VDEVICE(INTEL, 0x8c04), board_ahci }, /* Lynx Point RAID */
	{ PCI_VDEVICE(INTEL, 0x8c05), board_ahci }, /* Lynx Point RAID */
	{ PCI_VDEVICE(INTEL, 0x8c06), board_ahci }, /* Lynx Point RAID */
	{ PCI_VDEVICE(INTEL, 0x8c07), board_ahci }, /* Lynx Point RAID */
	{ PCI_VDEVICE(INTEL, 0x8c0e), board_ahci }, /* Lynx Point RAID */
	{ PCI_VDEVICE(INTEL, 0x8c0f), board_ahci }, /* Lynx Point RAID */
	{ PCI_VDEVICE(INTEL, 0x9c02), board_ahci }, /* Lynx Point-LP AHCI */
	{ PCI_VDEVICE(INTEL, 0x9c03), board_ahci }, /* Lynx Point-LP AHCI */
	{ PCI_VDEVICE(INTEL, 0x9c04), board_ahci }, /* Lynx Point-LP RAID */
	{ PCI_VDEVICE(INTEL, 0x9c05), board_ahci }, /* Lynx Point-LP RAID */
	{ PCI_VDEVICE(INTEL, 0x9c06), board_ahci }, /* Lynx Point-LP RAID */
	{ PCI_VDEVICE(INTEL, 0x9c07), board_ahci }, /* Lynx Point-LP RAID */
	{ PCI_VDEVICE(INTEL, 0x9c0e), board_ahci }, /* Lynx Point-LP RAID */
	{ PCI_VDEVICE(INTEL, 0x9c0f), board_ahci }, /* Lynx Point-LP RAID */
	{ PCI_VDEVICE(INTEL, 0x1f22), board_ahci }, /* Avoton AHCI */
	{ PCI_VDEVICE(INTEL, 0x1f23), board_ahci }, /* Avoton AHCI */
	{ PCI_VDEVICE(INTEL, 0x1f24), board_ahci }, /* Avoton RAID */
	{ PCI_VDEVICE(INTEL, 0x1f25), board_ahci }, /* Avoton RAID */
	{ PCI_VDEVICE(INTEL, 0x1f26), board_ahci }, /* Avoton RAID */
	{ PCI_VDEVICE(INTEL, 0x1f27), board_ahci }, /* Avoton RAID */
	{ PCI_VDEVICE(INTEL, 0x1f2e), board_ahci }, /* Avoton RAID */
	{ PCI_VDEVICE(INTEL, 0x1f2f), board_ahci }, /* Avoton RAID */
	{ PCI_VDEVICE(INTEL, 0x1f32), board_ahci_avn }, /* Avoton AHCI */
	{ PCI_VDEVICE(INTEL, 0x1f33), board_ahci_avn }, /* Avoton AHCI */
	{ PCI_VDEVICE(INTEL, 0x1f34), board_ahci_avn }, /* Avoton RAID */
	{ PCI_VDEVICE(INTEL, 0x1f35), board_ahci_avn }, /* Avoton RAID */
	{ PCI_VDEVICE(INTEL, 0x1f36), board_ahci_avn }, /* Avoton RAID */
	{ PCI_VDEVICE(INTEL, 0x1f37), board_ahci_avn }, /* Avoton RAID */
	{ PCI_VDEVICE(INTEL, 0x1f3e), board_ahci_avn }, /* Avoton RAID */
	{ PCI_VDEVICE(INTEL, 0x1f3f), board_ahci_avn }, /* Avoton RAID */
	{ PCI_VDEVICE(INTEL, 0x2823), board_ahci }, /* Wellsburg RAID */
	{ PCI_VDEVICE(INTEL, 0x2827), board_ahci }, /* Wellsburg RAID */
	{ PCI_VDEVICE(INTEL, 0x8d02), board_ahci }, /* Wellsburg AHCI */
	{ PCI_VDEVICE(INTEL, 0x8d04), board_ahci }, /* Wellsburg RAID */
	{ PCI_VDEVICE(INTEL, 0x8d06), board_ahci }, /* Wellsburg RAID */
	{ PCI_VDEVICE(INTEL, 0x8d0e), board_ahci }, /* Wellsburg RAID */
	{ PCI_VDEVICE(INTEL, 0x8d62), board_ahci }, /* Wellsburg AHCI */
	{ PCI_VDEVICE(INTEL, 0x8d64), board_ahci }, /* Wellsburg RAID */
	{ PCI_VDEVICE(INTEL, 0x8d66), board_ahci }, /* Wellsburg RAID */
	{ PCI_VDEVICE(INTEL, 0x8d6e), board_ahci }, /* Wellsburg RAID */
	{ PCI_VDEVICE(INTEL, 0x23a3), board_ahci }, /* Coleto Creek AHCI */
	{ PCI_VDEVICE(INTEL, 0x9c83), board_ahci }, /* Wildcat Point-LP AHCI */
	{ PCI_VDEVICE(INTEL, 0x9c85), board_ahci }, /* Wildcat Point-LP RAID */
	{ PCI_VDEVICE(INTEL, 0x9c87), board_ahci }, /* Wildcat Point-LP RAID */
	{ PCI_VDEVICE(INTEL, 0x9c8f), board_ahci }, /* Wildcat Point-LP RAID */
	{ PCI_VDEVICE(INTEL, 0x8c82), board_ahci }, /* 9 Series AHCI */
	{ PCI_VDEVICE(INTEL, 0x8c83), board_ahci }, /* 9 Series AHCI */
	{ PCI_VDEVICE(INTEL, 0x8c84), board_ahci }, /* 9 Series RAID */
	{ PCI_VDEVICE(INTEL, 0x8c85), board_ahci }, /* 9 Series RAID */
	{ PCI_VDEVICE(INTEL, 0x8c86), board_ahci }, /* 9 Series RAID */
	{ PCI_VDEVICE(INTEL, 0x8c87), board_ahci }, /* 9 Series RAID */
	{ PCI_VDEVICE(INTEL, 0x8c8e), board_ahci }, /* 9 Series RAID */
	{ PCI_VDEVICE(INTEL, 0x8c8f), board_ahci }, /* 9 Series RAID */
	{ PCI_VDEVICE(INTEL, 0x9d03), board_ahci }, /* Sunrise Point-LP AHCI */
	{ PCI_VDEVICE(INTEL, 0x9d05), board_ahci }, /* Sunrise Point-LP RAID */
	{ PCI_VDEVICE(INTEL, 0x9d07), board_ahci }, /* Sunrise Point-LP RAID */
	{ PCI_VDEVICE(INTEL, 0xa102), board_ahci }, /* Sunrise Point-H AHCI */
	{ PCI_VDEVICE(INTEL, 0xa103), board_ahci }, /* Sunrise Point-H AHCI */
	{ PCI_VDEVICE(INTEL, 0xa105), board_ahci }, /* Sunrise Point-H RAID */
	{ PCI_VDEVICE(INTEL, 0xa106), board_ahci }, /* Sunrise Point-H RAID */
	{ PCI_VDEVICE(INTEL, 0xa107), board_ahci }, /* Sunrise Point-H RAID */
	{ PCI_VDEVICE(INTEL, 0xa10f), board_ahci }, /* Sunrise Point-H RAID */
	{ PCI_VDEVICE(INTEL, 0x2822), board_ahci }, /* Lewisburg RAID*/
	{ PCI_VDEVICE(INTEL, 0x2823), board_ahci }, /* Lewisburg AHCI*/
	{ PCI_VDEVICE(INTEL, 0x2826), board_ahci }, /* Lewisburg RAID*/
	{ PCI_VDEVICE(INTEL, 0x2827), board_ahci }, /* Lewisburg RAID*/
	{ PCI_VDEVICE(INTEL, 0xa182), board_ahci }, /* Lewisburg AHCI*/
	{ PCI_VDEVICE(INTEL, 0xa186), board_ahci }, /* Lewisburg RAID*/
	{ PCI_VDEVICE(INTEL, 0xa1d2), board_ahci }, /* Lewisburg RAID*/
	{ PCI_VDEVICE(INTEL, 0xa1d6), board_ahci }, /* Lewisburg RAID*/
	{ PCI_VDEVICE(INTEL, 0xa202), board_ahci }, /* Lewisburg AHCI*/
	{ PCI_VDEVICE(INTEL, 0xa206), board_ahci }, /* Lewisburg RAID*/
	{ PCI_VDEVICE(INTEL, 0xa252), board_ahci }, /* Lewisburg RAID*/
	{ PCI_VDEVICE(INTEL, 0xa256), board_ahci }, /* Lewisburg RAID*/

	/* JMicron 360/1/3/5/6, match class to avoid IDE function */
	{ PCI_VENDOR_ID_JMICRON, PCI_ANY_ID, PCI_ANY_ID, PCI_ANY_ID,
	  PCI_CLASS_STORAGE_SATA_AHCI, 0xffffff, board_ahci_ign_iferr },
	/* JMicron 362B and 362C have an AHCI function with IDE class code */
	{ PCI_VDEVICE(JMICRON, 0x2362), board_ahci_ign_iferr },
	{ PCI_VDEVICE(JMICRON, 0x236f), board_ahci_ign_iferr },
	/* May need to update quirk_jmicron_async_suspend() for additions */

	/* ATI */
	{ PCI_VDEVICE(ATI, 0x4380), board_ahci_sb600 }, /* ATI SB600 */
	{ PCI_VDEVICE(ATI, 0x4390), board_ahci_sb700 }, /* ATI SB700/800 */
	{ PCI_VDEVICE(ATI, 0x4391), board_ahci_sb700 }, /* ATI SB700/800 */
	{ PCI_VDEVICE(ATI, 0x4392), board_ahci_sb700 }, /* ATI SB700/800 */
	{ PCI_VDEVICE(ATI, 0x4393), board_ahci_sb700 }, /* ATI SB700/800 */
	{ PCI_VDEVICE(ATI, 0x4394), board_ahci_sb700 }, /* ATI SB700/800 */
	{ PCI_VDEVICE(ATI, 0x4395), board_ahci_sb700 }, /* ATI SB700/800 */

	/* AMD */
	{ PCI_VDEVICE(AMD, 0x7800), board_ahci }, /* AMD Hudson-2 */
	{ PCI_VDEVICE(AMD, 0x7900), board_ahci }, /* AMD CZ */
	/* AMD is using RAID class only for ahci controllers */
	{ PCI_VENDOR_ID_AMD, PCI_ANY_ID, PCI_ANY_ID, PCI_ANY_ID,
	  PCI_CLASS_STORAGE_RAID << 8, 0xffffff, board_ahci },

	/* VIA */
	{ PCI_VDEVICE(VIA, 0x3349), board_ahci_vt8251 }, /* VIA VT8251 */
	{ PCI_VDEVICE(VIA, 0x6287), board_ahci_vt8251 }, /* VIA VT8251 */

	/* NVIDIA */
	{ PCI_VDEVICE(NVIDIA, 0x044c), board_ahci_mcp65 },	/* MCP65 */
	{ PCI_VDEVICE(NVIDIA, 0x044d), board_ahci_mcp65 },	/* MCP65 */
	{ PCI_VDEVICE(NVIDIA, 0x044e), board_ahci_mcp65 },	/* MCP65 */
	{ PCI_VDEVICE(NVIDIA, 0x044f), board_ahci_mcp65 },	/* MCP65 */
	{ PCI_VDEVICE(NVIDIA, 0x045c), board_ahci_mcp65 },	/* MCP65 */
	{ PCI_VDEVICE(NVIDIA, 0x045d), board_ahci_mcp65 },	/* MCP65 */
	{ PCI_VDEVICE(NVIDIA, 0x045e), board_ahci_mcp65 },	/* MCP65 */
	{ PCI_VDEVICE(NVIDIA, 0x045f), board_ahci_mcp65 },	/* MCP65 */
	{ PCI_VDEVICE(NVIDIA, 0x0550), board_ahci_mcp67 },	/* MCP67 */
	{ PCI_VDEVICE(NVIDIA, 0x0551), board_ahci_mcp67 },	/* MCP67 */
	{ PCI_VDEVICE(NVIDIA, 0x0552), board_ahci_mcp67 },	/* MCP67 */
	{ PCI_VDEVICE(NVIDIA, 0x0553), board_ahci_mcp67 },	/* MCP67 */
	{ PCI_VDEVICE(NVIDIA, 0x0554), board_ahci_mcp67 },	/* MCP67 */
	{ PCI_VDEVICE(NVIDIA, 0x0555), board_ahci_mcp67 },	/* MCP67 */
	{ PCI_VDEVICE(NVIDIA, 0x0556), board_ahci_mcp67 },	/* MCP67 */
	{ PCI_VDEVICE(NVIDIA, 0x0557), board_ahci_mcp67 },	/* MCP67 */
	{ PCI_VDEVICE(NVIDIA, 0x0558), board_ahci_mcp67 },	/* MCP67 */
	{ PCI_VDEVICE(NVIDIA, 0x0559), board_ahci_mcp67 },	/* MCP67 */
	{ PCI_VDEVICE(NVIDIA, 0x055a), board_ahci_mcp67 },	/* MCP67 */
	{ PCI_VDEVICE(NVIDIA, 0x055b), board_ahci_mcp67 },	/* MCP67 */
	{ PCI_VDEVICE(NVIDIA, 0x0580), board_ahci_mcp_linux },	/* Linux ID */
	{ PCI_VDEVICE(NVIDIA, 0x0581), board_ahci_mcp_linux },	/* Linux ID */
	{ PCI_VDEVICE(NVIDIA, 0x0582), board_ahci_mcp_linux },	/* Linux ID */
	{ PCI_VDEVICE(NVIDIA, 0x0583), board_ahci_mcp_linux },	/* Linux ID */
	{ PCI_VDEVICE(NVIDIA, 0x0584), board_ahci_mcp_linux },	/* Linux ID */
	{ PCI_VDEVICE(NVIDIA, 0x0585), board_ahci_mcp_linux },	/* Linux ID */
	{ PCI_VDEVICE(NVIDIA, 0x0586), board_ahci_mcp_linux },	/* Linux ID */
	{ PCI_VDEVICE(NVIDIA, 0x0587), board_ahci_mcp_linux },	/* Linux ID */
	{ PCI_VDEVICE(NVIDIA, 0x0588), board_ahci_mcp_linux },	/* Linux ID */
	{ PCI_VDEVICE(NVIDIA, 0x0589), board_ahci_mcp_linux },	/* Linux ID */
	{ PCI_VDEVICE(NVIDIA, 0x058a), board_ahci_mcp_linux },	/* Linux ID */
	{ PCI_VDEVICE(NVIDIA, 0x058b), board_ahci_mcp_linux },	/* Linux ID */
	{ PCI_VDEVICE(NVIDIA, 0x058c), board_ahci_mcp_linux },	/* Linux ID */
	{ PCI_VDEVICE(NVIDIA, 0x058d), board_ahci_mcp_linux },	/* Linux ID */
	{ PCI_VDEVICE(NVIDIA, 0x058e), board_ahci_mcp_linux },	/* Linux ID */
	{ PCI_VDEVICE(NVIDIA, 0x058f), board_ahci_mcp_linux },	/* Linux ID */
	{ PCI_VDEVICE(NVIDIA, 0x07f0), board_ahci_mcp73 },	/* MCP73 */
	{ PCI_VDEVICE(NVIDIA, 0x07f1), board_ahci_mcp73 },	/* MCP73 */
	{ PCI_VDEVICE(NVIDIA, 0x07f2), board_ahci_mcp73 },	/* MCP73 */
	{ PCI_VDEVICE(NVIDIA, 0x07f3), board_ahci_mcp73 },	/* MCP73 */
	{ PCI_VDEVICE(NVIDIA, 0x07f4), board_ahci_mcp73 },	/* MCP73 */
	{ PCI_VDEVICE(NVIDIA, 0x07f5), board_ahci_mcp73 },	/* MCP73 */
	{ PCI_VDEVICE(NVIDIA, 0x07f6), board_ahci_mcp73 },	/* MCP73 */
	{ PCI_VDEVICE(NVIDIA, 0x07f7), board_ahci_mcp73 },	/* MCP73 */
	{ PCI_VDEVICE(NVIDIA, 0x07f8), board_ahci_mcp73 },	/* MCP73 */
	{ PCI_VDEVICE(NVIDIA, 0x07f9), board_ahci_mcp73 },	/* MCP73 */
	{ PCI_VDEVICE(NVIDIA, 0x07fa), board_ahci_mcp73 },	/* MCP73 */
	{ PCI_VDEVICE(NVIDIA, 0x07fb), board_ahci_mcp73 },	/* MCP73 */
	{ PCI_VDEVICE(NVIDIA, 0x0ad0), board_ahci_mcp77 },	/* MCP77 */
	{ PCI_VDEVICE(NVIDIA, 0x0ad1), board_ahci_mcp77 },	/* MCP77 */
	{ PCI_VDEVICE(NVIDIA, 0x0ad2), board_ahci_mcp77 },	/* MCP77 */
	{ PCI_VDEVICE(NVIDIA, 0x0ad3), board_ahci_mcp77 },	/* MCP77 */
	{ PCI_VDEVICE(NVIDIA, 0x0ad4), board_ahci_mcp77 },	/* MCP77 */
	{ PCI_VDEVICE(NVIDIA, 0x0ad5), board_ahci_mcp77 },	/* MCP77 */
	{ PCI_VDEVICE(NVIDIA, 0x0ad6), board_ahci_mcp77 },	/* MCP77 */
	{ PCI_VDEVICE(NVIDIA, 0x0ad7), board_ahci_mcp77 },	/* MCP77 */
	{ PCI_VDEVICE(NVIDIA, 0x0ad8), board_ahci_mcp77 },	/* MCP77 */
	{ PCI_VDEVICE(NVIDIA, 0x0ad9), board_ahci_mcp77 },	/* MCP77 */
	{ PCI_VDEVICE(NVIDIA, 0x0ada), board_ahci_mcp77 },	/* MCP77 */
	{ PCI_VDEVICE(NVIDIA, 0x0adb), board_ahci_mcp77 },	/* MCP77 */
	{ PCI_VDEVICE(NVIDIA, 0x0ab4), board_ahci_mcp79 },	/* MCP79 */
	{ PCI_VDEVICE(NVIDIA, 0x0ab5), board_ahci_mcp79 },	/* MCP79 */
	{ PCI_VDEVICE(NVIDIA, 0x0ab6), board_ahci_mcp79 },	/* MCP79 */
	{ PCI_VDEVICE(NVIDIA, 0x0ab7), board_ahci_mcp79 },	/* MCP79 */
	{ PCI_VDEVICE(NVIDIA, 0x0ab8), board_ahci_mcp79 },	/* MCP79 */
	{ PCI_VDEVICE(NVIDIA, 0x0ab9), board_ahci_mcp79 },	/* MCP79 */
	{ PCI_VDEVICE(NVIDIA, 0x0aba), board_ahci_mcp79 },	/* MCP79 */
	{ PCI_VDEVICE(NVIDIA, 0x0abb), board_ahci_mcp79 },	/* MCP79 */
	{ PCI_VDEVICE(NVIDIA, 0x0abc), board_ahci_mcp79 },	/* MCP79 */
	{ PCI_VDEVICE(NVIDIA, 0x0abd), board_ahci_mcp79 },	/* MCP79 */
	{ PCI_VDEVICE(NVIDIA, 0x0abe), board_ahci_mcp79 },	/* MCP79 */
	{ PCI_VDEVICE(NVIDIA, 0x0abf), board_ahci_mcp79 },	/* MCP79 */
	{ PCI_VDEVICE(NVIDIA, 0x0d84), board_ahci_mcp89 },	/* MCP89 */
	{ PCI_VDEVICE(NVIDIA, 0x0d85), board_ahci_mcp89 },	/* MCP89 */
	{ PCI_VDEVICE(NVIDIA, 0x0d86), board_ahci_mcp89 },	/* MCP89 */
	{ PCI_VDEVICE(NVIDIA, 0x0d87), board_ahci_mcp89 },	/* MCP89 */
	{ PCI_VDEVICE(NVIDIA, 0x0d88), board_ahci_mcp89 },	/* MCP89 */
	{ PCI_VDEVICE(NVIDIA, 0x0d89), board_ahci_mcp89 },	/* MCP89 */
	{ PCI_VDEVICE(NVIDIA, 0x0d8a), board_ahci_mcp89 },	/* MCP89 */
	{ PCI_VDEVICE(NVIDIA, 0x0d8b), board_ahci_mcp89 },	/* MCP89 */
	{ PCI_VDEVICE(NVIDIA, 0x0d8c), board_ahci_mcp89 },	/* MCP89 */
	{ PCI_VDEVICE(NVIDIA, 0x0d8d), board_ahci_mcp89 },	/* MCP89 */
	{ PCI_VDEVICE(NVIDIA, 0x0d8e), board_ahci_mcp89 },	/* MCP89 */
	{ PCI_VDEVICE(NVIDIA, 0x0d8f), board_ahci_mcp89 },	/* MCP89 */

	/* SiS */
	{ PCI_VDEVICE(SI, 0x1184), board_ahci },		/* SiS 966 */
	{ PCI_VDEVICE(SI, 0x1185), board_ahci },		/* SiS 968 */
	{ PCI_VDEVICE(SI, 0x0186), board_ahci },		/* SiS 968 */

	/* ST Microelectronics */
	{ PCI_VDEVICE(STMICRO, 0xCC06), board_ahci },		/* ST ConneXt */

	/* Marvell */
	{ PCI_VDEVICE(MARVELL, 0x6145), board_ahci_mv },	/* 6145 */
	{ PCI_VDEVICE(MARVELL, 0x6121), board_ahci_mv },	/* 6121 */
	{ PCI_DEVICE(PCI_VENDOR_ID_MARVELL_EXT, 0x9123),
	  .class = PCI_CLASS_STORAGE_SATA_AHCI,
	  .class_mask = 0xffffff,
	  .driver_data = board_ahci_yes_fbs },			/* 88se9128 */
	{ PCI_DEVICE(PCI_VENDOR_ID_MARVELL_EXT, 0x9125),
	  .driver_data = board_ahci_yes_fbs },			/* 88se9125 */
	{ PCI_DEVICE_SUB(PCI_VENDOR_ID_MARVELL_EXT, 0x9178,
			 PCI_VENDOR_ID_MARVELL_EXT, 0x9170),
	  .driver_data = board_ahci_yes_fbs },			/* 88se9170 */
	{ PCI_DEVICE(PCI_VENDOR_ID_MARVELL_EXT, 0x917a),
	  .driver_data = board_ahci_yes_fbs },			/* 88se9172 */
	{ PCI_DEVICE(PCI_VENDOR_ID_MARVELL_EXT, 0x9172),
	  .driver_data = board_ahci_yes_fbs },			/* 88se9182 */
	{ PCI_DEVICE(PCI_VENDOR_ID_MARVELL_EXT, 0x9182),
	  .driver_data = board_ahci_yes_fbs },			/* 88se9172 */
	{ PCI_DEVICE(PCI_VENDOR_ID_MARVELL_EXT, 0x9192),
	  .driver_data = board_ahci_yes_fbs },			/* 88se9172 on some Gigabyte */
	{ PCI_DEVICE(PCI_VENDOR_ID_MARVELL_EXT, 0x91a0),
	  .driver_data = board_ahci_yes_fbs },
	{ PCI_DEVICE(PCI_VENDOR_ID_MARVELL_EXT, 0x91a2), 	/* 88se91a2 */
	  .driver_data = board_ahci_yes_fbs },
	{ PCI_DEVICE(PCI_VENDOR_ID_MARVELL_EXT, 0x91a3),
	  .driver_data = board_ahci_yes_fbs },
	{ PCI_DEVICE(PCI_VENDOR_ID_MARVELL_EXT, 0x9230),
	  .driver_data = board_ahci_yes_fbs },
	{ PCI_DEVICE(PCI_VENDOR_ID_TTI, 0x0642),
	  .driver_data = board_ahci_yes_fbs },

	/* Promise */
	{ PCI_VDEVICE(PROMISE, 0x3f20), board_ahci },	/* PDC42819 */
	{ PCI_VDEVICE(PROMISE, 0x3781), board_ahci },   /* FastTrak TX8660 ahci-mode */

	/* Asmedia */
	{ PCI_VDEVICE(ASMEDIA, 0x0601), board_ahci },	/* ASM1060 */
	{ PCI_VDEVICE(ASMEDIA, 0x0602), board_ahci },	/* ASM1060 */
	{ PCI_VDEVICE(ASMEDIA, 0x0611), board_ahci },	/* ASM1061 */
	{ PCI_VDEVICE(ASMEDIA, 0x0612), board_ahci },	/* ASM1062 */

	/*
	 * Samsung SSDs found on some macbooks.  NCQ times out if MSI is
	 * enabled.  https://bugzilla.kernel.org/show_bug.cgi?id=60731
	 */
	{ PCI_VDEVICE(SAMSUNG, 0x1600), board_ahci_nomsi },
	{ PCI_VDEVICE(SAMSUNG, 0xa800), board_ahci_nomsi },

	/* Enmotus */
	{ PCI_DEVICE(0x1c44, 0x8000), board_ahci },

	/* Generic, PCI class code for AHCI */
	{ PCI_ANY_ID, PCI_ANY_ID, PCI_ANY_ID, PCI_ANY_ID,
	  PCI_CLASS_STORAGE_SATA_AHCI, 0xffffff, board_ahci },

	{ }	/* terminate list */
};

static const struct dev_pm_ops ahci_pci_pm_ops = {
	SET_SYSTEM_SLEEP_PM_OPS(ahci_pci_device_suspend, ahci_pci_device_resume)
	SET_RUNTIME_PM_OPS(ahci_pci_device_runtime_suspend,
			   ahci_pci_device_runtime_resume, NULL)
};

static struct pci_driver ahci_pci_driver = {
	.name			= DRV_NAME,
	.id_table		= ahci_pci_tbl,
	.probe			= ahci_init_one,
	.remove			= ahci_remove_one,
	.driver = {
		.pm		= &ahci_pci_pm_ops,
	},
};

#if IS_ENABLED(CONFIG_PATA_MARVELL)
static int marvell_enable;
#else
static int marvell_enable = 1;
#endif
module_param(marvell_enable, int, 0644);
MODULE_PARM_DESC(marvell_enable, "Marvell SATA via AHCI (1 = enabled)");


static void ahci_pci_save_initial_config(struct pci_dev *pdev,
					 struct ahci_host_priv *hpriv)
{
	if (pdev->vendor == PCI_VENDOR_ID_JMICRON && pdev->device == 0x2361) {
		dev_info(&pdev->dev, "JMB361 has only one port\n");
		hpriv->force_port_map = 1;
	}

	/*
	 * Temporary Marvell 6145 hack: PATA port presence
	 * is asserted through the standard AHCI port
	 * presence register, as bit 4 (counting from 0)
	 */
	if (hpriv->flags & AHCI_HFLAG_MV_PATA) {
		if (pdev->device == 0x6121)
			hpriv->mask_port_map = 0x3;
		else
			hpriv->mask_port_map = 0xf;
		dev_info(&pdev->dev,
			  "Disabling your PATA port. Use the boot option 'ahci.marvell_enable=0' to avoid this.\n");
	}

	ahci_save_initial_config(&pdev->dev, hpriv);
}

static int ahci_pci_reset_controller(struct ata_host *host)
{
	struct pci_dev *pdev = to_pci_dev(host->dev);

	ahci_reset_controller(host);

	if (pdev->vendor == PCI_VENDOR_ID_INTEL) {
		struct ahci_host_priv *hpriv = host->private_data;
		u16 tmp16;

		/* configure PCS */
		pci_read_config_word(pdev, 0x92, &tmp16);
		if ((tmp16 & hpriv->port_map) != hpriv->port_map) {
			tmp16 |= hpriv->port_map;
			pci_write_config_word(pdev, 0x92, tmp16);
		}
	}

	return 0;
}

static void ahci_pci_init_controller(struct ata_host *host)
{
	struct ahci_host_priv *hpriv = host->private_data;
	struct pci_dev *pdev = to_pci_dev(host->dev);
	void __iomem *port_mmio;
	u32 tmp;
	int mv;

	if (hpriv->flags & AHCI_HFLAG_MV_PATA) {
		if (pdev->device == 0x6121)
			mv = 2;
		else
			mv = 4;
		port_mmio = __ahci_port_base(host, mv);

		writel(0, port_mmio + PORT_IRQ_MASK);

		/* clear port IRQ */
		tmp = readl(port_mmio + PORT_IRQ_STAT);
		VPRINTK("PORT_IRQ_STAT 0x%x\n", tmp);
		if (tmp)
			writel(tmp, port_mmio + PORT_IRQ_STAT);
	}

	ahci_init_controller(host);
}

static int ahci_vt8251_hardreset(struct ata_link *link, unsigned int *class,
				 unsigned long deadline)
{
	struct ata_port *ap = link->ap;
	struct ahci_host_priv *hpriv = ap->host->private_data;
	bool online;
	int rc;

	DPRINTK("ENTER\n");

	ahci_stop_engine(ap);

	rc = sata_link_hardreset(link, sata_ehc_deb_timing(&link->eh_context),
				 deadline, &online, NULL);

	hpriv->start_engine(ap);

	DPRINTK("EXIT, rc=%d, class=%u\n", rc, *class);

	/* vt8251 doesn't clear BSY on signature FIS reception,
	 * request follow-up softreset.
	 */
	return online ? -EAGAIN : rc;
}

static int ahci_p5wdh_hardreset(struct ata_link *link, unsigned int *class,
				unsigned long deadline)
{
	struct ata_port *ap = link->ap;
	struct ahci_port_priv *pp = ap->private_data;
	struct ahci_host_priv *hpriv = ap->host->private_data;
	u8 *d2h_fis = pp->rx_fis + RX_FIS_D2H_REG;
	struct ata_taskfile tf;
	bool online;
	int rc;

	ahci_stop_engine(ap);

	/* clear D2H reception area to properly wait for D2H FIS */
	ata_tf_init(link->device, &tf);
	tf.command = ATA_BUSY;
	ata_tf_to_fis(&tf, 0, 0, d2h_fis);

	rc = sata_link_hardreset(link, sata_ehc_deb_timing(&link->eh_context),
				 deadline, &online, NULL);

	hpriv->start_engine(ap);

	/* The pseudo configuration device on SIMG4726 attached to
	 * ASUS P5W-DH Deluxe doesn't send signature FIS after
	 * hardreset if no device is attached to the first downstream
	 * port && the pseudo device locks up on SRST w/ PMP==0.  To
	 * work around this, wait for !BSY only briefly.  If BSY isn't
	 * cleared, perform CLO and proceed to IDENTIFY (achieved by
	 * ATA_LFLAG_NO_SRST and ATA_LFLAG_ASSUME_ATA).
	 *
	 * Wait for two seconds.  Devices attached to downstream port
	 * which can't process the following IDENTIFY after this will
	 * have to be reset again.  For most cases, this should
	 * suffice while making probing snappish enough.
	 */
	if (online) {
		rc = ata_wait_after_reset(link, jiffies + 2 * HZ,
					  ahci_check_ready);
		if (rc)
			ahci_kick_engine(ap);
	}
	return rc;
}

/*
 * ahci_avn_hardreset - attempt more aggressive recovery of Avoton ports.
 *
 * It has been observed with some SSDs that the timing of events in the
 * link synchronization phase can leave the port in a state that can not
 * be recovered by a SATA-hard-reset alone.  The failing signature is
 * SStatus.DET stuck at 1 ("Device presence detected but Phy
 * communication not established").  It was found that unloading and
 * reloading the driver when this problem occurs allows the drive
 * connection to be recovered (DET advanced to 0x3).  The critical
 * component of reloading the driver is that the port state machines are
 * reset by bouncing "port enable" in the AHCI PCS configuration
 * register.  So, reproduce that effect by bouncing a port whenever we
 * see DET==1 after a reset.
 */
static int ahci_avn_hardreset(struct ata_link *link, unsigned int *class,
			      unsigned long deadline)
{
	const unsigned long *timing = sata_ehc_deb_timing(&link->eh_context);
	struct ata_port *ap = link->ap;
	struct ahci_port_priv *pp = ap->private_data;
	struct ahci_host_priv *hpriv = ap->host->private_data;
	u8 *d2h_fis = pp->rx_fis + RX_FIS_D2H_REG;
	unsigned long tmo = deadline - jiffies;
	struct ata_taskfile tf;
	bool online;
	int rc, i;

	DPRINTK("ENTER\n");

	ahci_stop_engine(ap);

	for (i = 0; i < 2; i++) {
		u16 val;
		u32 sstatus;
		int port = ap->port_no;
		struct ata_host *host = ap->host;
		struct pci_dev *pdev = to_pci_dev(host->dev);

		/* clear D2H reception area to properly wait for D2H FIS */
		ata_tf_init(link->device, &tf);
		tf.command = ATA_BUSY;
		ata_tf_to_fis(&tf, 0, 0, d2h_fis);

		rc = sata_link_hardreset(link, timing, deadline, &online,
				ahci_check_ready);

		if (sata_scr_read(link, SCR_STATUS, &sstatus) != 0 ||
				(sstatus & 0xf) != 1)
			break;

		ata_link_printk(link, KERN_INFO, "avn bounce port%d\n",
				port);

		pci_read_config_word(pdev, 0x92, &val);
		val &= ~(1 << port);
		pci_write_config_word(pdev, 0x92, val);
		ata_msleep(ap, 1000);
		val |= 1 << port;
		pci_write_config_word(pdev, 0x92, val);
		deadline += tmo;
	}

	hpriv->start_engine(ap);

	if (online)
		*class = ahci_dev_classify(ap);

	DPRINTK("EXIT, rc=%d, class=%u\n", rc, *class);
	return rc;
}


#ifdef CONFIG_PM
static void ahci_pci_disable_interrupts(struct ata_host *host)
{
	struct ahci_host_priv *hpriv = host->private_data;
	void __iomem *mmio = hpriv->mmio;
	u32 ctl;

	/* AHCI spec rev1.1 section 8.3.3:
	 * Software must disable interrupts prior to requesting a
	 * transition of the HBA to D3 state.
	 */
	ctl = readl(mmio + HOST_CTL);
	ctl &= ~HOST_IRQ_EN;
	writel(ctl, mmio + HOST_CTL);
	readl(mmio + HOST_CTL); /* flush */
}

static int ahci_pci_device_runtime_suspend(struct device *dev)
{
	struct pci_dev *pdev = to_pci_dev(dev);
	struct ata_host *host = pci_get_drvdata(pdev);

	ahci_pci_disable_interrupts(host);
	return 0;
}

static int ahci_pci_device_runtime_resume(struct device *dev)
{
	struct pci_dev *pdev = to_pci_dev(dev);
	struct ata_host *host = pci_get_drvdata(pdev);
	int rc;

	rc = ahci_pci_reset_controller(host);
	if (rc)
		return rc;
	ahci_pci_init_controller(host);
	return 0;
}

#ifdef CONFIG_PM_SLEEP
static int ahci_pci_device_suspend(struct device *dev)
{
	struct pci_dev *pdev = to_pci_dev(dev);
	struct ata_host *host = pci_get_drvdata(pdev);
	struct ahci_host_priv *hpriv = host->private_data;

	if (hpriv->flags & AHCI_HFLAG_NO_SUSPEND) {
		dev_err(&pdev->dev,
			"BIOS update required for suspend/resume\n");
		return -EIO;
	}

	ahci_pci_disable_interrupts(host);
	return ata_host_suspend(host, PMSG_SUSPEND);
}

static int ahci_pci_device_resume(struct device *dev)
{
	struct pci_dev *pdev = to_pci_dev(dev);
	struct ata_host *host = pci_get_drvdata(pdev);
	int rc;

	/* Apple BIOS helpfully mangles the registers on resume */
	if (is_mcp89_apple(pdev))
		ahci_mcp89_apple_enable(pdev);

	if (pdev->dev.power.power_state.event == PM_EVENT_SUSPEND) {
		rc = ahci_pci_reset_controller(host);
		if (rc)
			return rc;

		ahci_pci_init_controller(host);
	}

	ata_host_resume(host);

	return 0;
}
#endif

#endif /* CONFIG_PM */

static int ahci_configure_dma_masks(struct pci_dev *pdev, int using_dac)
{
	int rc;

	/*
	 * If the device fixup already set the dma_mask to some non-standard
	 * value, don't extend it here. This happens on STA2X11, for example.
	 */
	if (pdev->dma_mask && pdev->dma_mask < DMA_BIT_MASK(32))
		return 0;

	if (using_dac &&
	    !dma_set_mask(&pdev->dev, DMA_BIT_MASK(64))) {
		rc = dma_set_coherent_mask(&pdev->dev, DMA_BIT_MASK(64));
		if (rc) {
			rc = dma_set_coherent_mask(&pdev->dev, DMA_BIT_MASK(32));
			if (rc) {
				dev_err(&pdev->dev,
					"64-bit DMA enable failed\n");
				return rc;
			}
		}
	} else {
		rc = dma_set_mask(&pdev->dev, DMA_BIT_MASK(32));
		if (rc) {
			dev_err(&pdev->dev, "32-bit DMA enable failed\n");
			return rc;
		}
		rc = dma_set_coherent_mask(&pdev->dev, DMA_BIT_MASK(32));
		if (rc) {
			dev_err(&pdev->dev,
				"32-bit consistent DMA enable failed\n");
			return rc;
		}
	}
	return 0;
}

static void ahci_pci_print_info(struct ata_host *host)
{
	struct pci_dev *pdev = to_pci_dev(host->dev);
	u16 cc;
	const char *scc_s;

	pci_read_config_word(pdev, 0x0a, &cc);
	if (cc == PCI_CLASS_STORAGE_IDE)
		scc_s = "IDE";
	else if (cc == PCI_CLASS_STORAGE_SATA)
		scc_s = "SATA";
	else if (cc == PCI_CLASS_STORAGE_RAID)
		scc_s = "RAID";
	else
		scc_s = "unknown";

	ahci_print_info(host, scc_s);
}

/* On ASUS P5W DH Deluxe, the second port of PCI device 00:1f.2 is
 * hardwired to on-board SIMG 4726.  The chipset is ICH8 and doesn't
 * support PMP and the 4726 either directly exports the device
 * attached to the first downstream port or acts as a hardware storage
 * controller and emulate a single ATA device (can be RAID 0/1 or some
 * other configuration).
 *
 * When there's no device attached to the first downstream port of the
 * 4726, "Config Disk" appears, which is a pseudo ATA device to
 * configure the 4726.  However, ATA emulation of the device is very
 * lame.  It doesn't send signature D2H Reg FIS after the initial
 * hardreset, pukes on SRST w/ PMP==0 and has bunch of other issues.
 *
 * The following function works around the problem by always using
 * hardreset on the port and not depending on receiving signature FIS
 * afterward.  If signature FIS isn't received soon, ATA class is
 * assumed without follow-up softreset.
 */
static void ahci_p5wdh_workaround(struct ata_host *host)
{
	static const struct dmi_system_id sysids[] = {
		{
			.ident = "P5W DH Deluxe",
			.matches = {
				DMI_MATCH(DMI_SYS_VENDOR,
					  "ASUSTEK COMPUTER INC"),
				DMI_MATCH(DMI_PRODUCT_NAME, "P5W DH Deluxe"),
			},
		},
		{ }
	};
	struct pci_dev *pdev = to_pci_dev(host->dev);

	if (pdev->bus->number == 0 && pdev->devfn == PCI_DEVFN(0x1f, 2) &&
	    dmi_check_system(sysids)) {
		struct ata_port *ap = host->ports[1];

		dev_info(&pdev->dev,
			 "enabling ASUS P5W DH Deluxe on-board SIMG4726 workaround\n");

		ap->ops = &ahci_p5wdh_ops;
		ap->link.flags |= ATA_LFLAG_NO_SRST | ATA_LFLAG_ASSUME_ATA;
	}
}

/*
 * Macbook7,1 firmware forcibly disables MCP89 AHCI and changes PCI ID when
 * booting in BIOS compatibility mode.  We restore the registers but not ID.
 */
static void ahci_mcp89_apple_enable(struct pci_dev *pdev)
{
	u32 val;

	printk(KERN_INFO "ahci: enabling MCP89 AHCI mode\n");

	pci_read_config_dword(pdev, 0xf8, &val);
	val |= 1 << 0x1b;
	/* the following changes the device ID, but appears not to affect function */
	/* val = (val & ~0xf0000000) | 0x80000000; */
	pci_write_config_dword(pdev, 0xf8, val);

	pci_read_config_dword(pdev, 0x54c, &val);
	val |= 1 << 0xc;
	pci_write_config_dword(pdev, 0x54c, val);

	pci_read_config_dword(pdev, 0x4a4, &val);
	val &= 0xff;
	val |= 0x01060100;
	pci_write_config_dword(pdev, 0x4a4, val);

	pci_read_config_dword(pdev, 0x54c, &val);
	val &= ~(1 << 0xc);
	pci_write_config_dword(pdev, 0x54c, val);

	pci_read_config_dword(pdev, 0xf8, &val);
	val &= ~(1 << 0x1b);
	pci_write_config_dword(pdev, 0xf8, val);
}

static bool is_mcp89_apple(struct pci_dev *pdev)
{
	return pdev->vendor == PCI_VENDOR_ID_NVIDIA &&
		pdev->device == PCI_DEVICE_ID_NVIDIA_NFORCE_MCP89_SATA &&
		pdev->subsystem_vendor == PCI_VENDOR_ID_APPLE &&
		pdev->subsystem_device == 0xcb89;
}

/* only some SB600 ahci controllers can do 64bit DMA */
static bool ahci_sb600_enable_64bit(struct pci_dev *pdev)
{
	static const struct dmi_system_id sysids[] = {
		/*
		 * The oldest version known to be broken is 0901 and
		 * working is 1501 which was released on 2007-10-26.
		 * Enable 64bit DMA on 1501 and anything newer.
		 *
		 * Please read bko#9412 for more info.
		 */
		{
			.ident = "ASUS M2A-VM",
			.matches = {
				DMI_MATCH(DMI_BOARD_VENDOR,
					  "ASUSTeK Computer INC."),
				DMI_MATCH(DMI_BOARD_NAME, "M2A-VM"),
			},
			.driver_data = "20071026",	/* yyyymmdd */
		},
		/*
		 * All BIOS versions for the MSI K9A2 Platinum (MS-7376)
		 * support 64bit DMA.
		 *
		 * BIOS versions earlier than 1.5 had the Manufacturer DMI
		 * fields as "MICRO-STAR INTERANTIONAL CO.,LTD".
		 * This spelling mistake was fixed in BIOS version 1.5, so
		 * 1.5 and later have the Manufacturer as
		 * "MICRO-STAR INTERNATIONAL CO.,LTD".
		 * So try to match on DMI_BOARD_VENDOR of "MICRO-STAR INTER".
		 *
		 * BIOS versions earlier than 1.9 had a Board Product Name
		 * DMI field of "MS-7376". This was changed to be
		 * "K9A2 Platinum (MS-7376)" in version 1.9, but we can still
		 * match on DMI_BOARD_NAME of "MS-7376".
		 */
		{
			.ident = "MSI K9A2 Platinum",
			.matches = {
				DMI_MATCH(DMI_BOARD_VENDOR,
					  "MICRO-STAR INTER"),
				DMI_MATCH(DMI_BOARD_NAME, "MS-7376"),
			},
		},
		/*
		 * All BIOS versions for the MSI K9AGM2 (MS-7327) support
		 * 64bit DMA.
		 *
		 * This board also had the typo mentioned above in the
		 * Manufacturer DMI field (fixed in BIOS version 1.5), so
		 * match on DMI_BOARD_VENDOR of "MICRO-STAR INTER" again.
		 */
		{
			.ident = "MSI K9AGM2",
			.matches = {
				DMI_MATCH(DMI_BOARD_VENDOR,
					  "MICRO-STAR INTER"),
				DMI_MATCH(DMI_BOARD_NAME, "MS-7327"),
			},
		},
		/*
		 * All BIOS versions for the Asus M3A support 64bit DMA.
		 * (all release versions from 0301 to 1206 were tested)
		 */
		{
			.ident = "ASUS M3A",
			.matches = {
				DMI_MATCH(DMI_BOARD_VENDOR,
					  "ASUSTeK Computer INC."),
				DMI_MATCH(DMI_BOARD_NAME, "M3A"),
			},
		},
		{ }
	};
	const struct dmi_system_id *match;
	int year, month, date;
	char buf[9];

	match = dmi_first_match(sysids);
	if (pdev->bus->number != 0 || pdev->devfn != PCI_DEVFN(0x12, 0) ||
	    !match)
		return false;

	if (!match->driver_data)
		goto enable_64bit;

	dmi_get_date(DMI_BIOS_DATE, &year, &month, &date);
	snprintf(buf, sizeof(buf), "%04d%02d%02d", year, month, date);

	if (strcmp(buf, match->driver_data) >= 0)
		goto enable_64bit;
	else {
		dev_warn(&pdev->dev,
			 "%s: BIOS too old, forcing 32bit DMA, update BIOS\n",
			 match->ident);
		return false;
	}

enable_64bit:
	dev_warn(&pdev->dev, "%s: enabling 64bit DMA\n", match->ident);
	return true;
}

static bool ahci_broken_system_poweroff(struct pci_dev *pdev)
{
	static const struct dmi_system_id broken_systems[] = {
		{
			.ident = "HP Compaq nx6310",
			.matches = {
				DMI_MATCH(DMI_SYS_VENDOR, "Hewlett-Packard"),
				DMI_MATCH(DMI_PRODUCT_NAME, "HP Compaq nx6310"),
			},
			/* PCI slot number of the controller */
			.driver_data = (void *)0x1FUL,
		},
		{
			.ident = "HP Compaq 6720s",
			.matches = {
				DMI_MATCH(DMI_SYS_VENDOR, "Hewlett-Packard"),
				DMI_MATCH(DMI_PRODUCT_NAME, "HP Compaq 6720s"),
			},
			/* PCI slot number of the controller */
			.driver_data = (void *)0x1FUL,
		},

		{ }	/* terminate list */
	};
	const struct dmi_system_id *dmi = dmi_first_match(broken_systems);

	if (dmi) {
		unsigned long slot = (unsigned long)dmi->driver_data;
		/* apply the quirk only to on-board controllers */
		return slot == PCI_SLOT(pdev->devfn);
	}

	return false;
}

static bool ahci_broken_suspend(struct pci_dev *pdev)
{
	static const struct dmi_system_id sysids[] = {
		/*
		 * On HP dv[4-6] and HDX18 with earlier BIOSen, link
		 * to the harddisk doesn't become online after
		 * resuming from STR.  Warn and fail suspend.
		 *
		 * http://bugzilla.kernel.org/show_bug.cgi?id=12276
		 *
		 * Use dates instead of versions to match as HP is
		 * apparently recycling both product and version
		 * strings.
		 *
		 * http://bugzilla.kernel.org/show_bug.cgi?id=15462
		 */
		{
			.ident = "dv4",
			.matches = {
				DMI_MATCH(DMI_SYS_VENDOR, "Hewlett-Packard"),
				DMI_MATCH(DMI_PRODUCT_NAME,
					  "HP Pavilion dv4 Notebook PC"),
			},
			.driver_data = "20090105",	/* F.30 */
		},
		{
			.ident = "dv5",
			.matches = {
				DMI_MATCH(DMI_SYS_VENDOR, "Hewlett-Packard"),
				DMI_MATCH(DMI_PRODUCT_NAME,
					  "HP Pavilion dv5 Notebook PC"),
			},
			.driver_data = "20090506",	/* F.16 */
		},
		{
			.ident = "dv6",
			.matches = {
				DMI_MATCH(DMI_SYS_VENDOR, "Hewlett-Packard"),
				DMI_MATCH(DMI_PRODUCT_NAME,
					  "HP Pavilion dv6 Notebook PC"),
			},
			.driver_data = "20090423",	/* F.21 */
		},
		{
			.ident = "HDX18",
			.matches = {
				DMI_MATCH(DMI_SYS_VENDOR, "Hewlett-Packard"),
				DMI_MATCH(DMI_PRODUCT_NAME,
					  "HP HDX18 Notebook PC"),
			},
			.driver_data = "20090430",	/* F.23 */
		},
		/*
		 * Acer eMachines G725 has the same problem.  BIOS
		 * V1.03 is known to be broken.  V3.04 is known to
		 * work.  Between, there are V1.06, V2.06 and V3.03
		 * that we don't have much idea about.  For now,
		 * blacklist anything older than V3.04.
		 *
		 * http://bugzilla.kernel.org/show_bug.cgi?id=15104
		 */
		{
			.ident = "G725",
			.matches = {
				DMI_MATCH(DMI_SYS_VENDOR, "eMachines"),
				DMI_MATCH(DMI_PRODUCT_NAME, "eMachines G725"),
			},
			.driver_data = "20091216",	/* V3.04 */
		},
		{ }	/* terminate list */
	};
	const struct dmi_system_id *dmi = dmi_first_match(sysids);
	int year, month, date;
	char buf[9];

	if (!dmi || pdev->bus->number || pdev->devfn != PCI_DEVFN(0x1f, 2))
		return false;

	dmi_get_date(DMI_BIOS_DATE, &year, &month, &date);
	snprintf(buf, sizeof(buf), "%04d%02d%02d", year, month, date);

	return strcmp(buf, dmi->driver_data) < 0;
}

static bool ahci_broken_online(struct pci_dev *pdev)
{
#define ENCODE_BUSDEVFN(bus, slot, func)			\
	(void *)(unsigned long)(((bus) << 8) | PCI_DEVFN((slot), (func)))
	static const struct dmi_system_id sysids[] = {
		/*
		 * There are several gigabyte boards which use
		 * SIMG5723s configured as hardware RAID.  Certain
		 * 5723 firmware revisions shipped there keep the link
		 * online but fail to answer properly to SRST or
		 * IDENTIFY when no device is attached downstream
		 * causing libata to retry quite a few times leading
		 * to excessive detection delay.
		 *
		 * As these firmwares respond to the second reset try
		 * with invalid device signature, considering unknown
		 * sig as offline works around the problem acceptably.
		 */
		{
			.ident = "EP45-DQ6",
			.matches = {
				DMI_MATCH(DMI_BOARD_VENDOR,
					  "Gigabyte Technology Co., Ltd."),
				DMI_MATCH(DMI_BOARD_NAME, "EP45-DQ6"),
			},
			.driver_data = ENCODE_BUSDEVFN(0x0a, 0x00, 0),
		},
		{
			.ident = "EP45-DS5",
			.matches = {
				DMI_MATCH(DMI_BOARD_VENDOR,
					  "Gigabyte Technology Co., Ltd."),
				DMI_MATCH(DMI_BOARD_NAME, "EP45-DS5"),
			},
			.driver_data = ENCODE_BUSDEVFN(0x03, 0x00, 0),
		},
		{ }	/* terminate list */
	};
#undef ENCODE_BUSDEVFN
	const struct dmi_system_id *dmi = dmi_first_match(sysids);
	unsigned int val;

	if (!dmi)
		return false;

	val = (unsigned long)dmi->driver_data;

	return pdev->bus->number == (val >> 8) && pdev->devfn == (val & 0xff);
}

static bool ahci_broken_devslp(struct pci_dev *pdev)
{
	/* device with broken DEVSLP but still showing SDS capability */
	static const struct pci_device_id ids[] = {
		{ PCI_VDEVICE(INTEL, 0x0f23)}, /* Valleyview SoC */
		{}
	};

	return pci_match_id(ids, pdev);
}

#ifdef CONFIG_ATA_ACPI
static void ahci_gtf_filter_workaround(struct ata_host *host)
{
	static const struct dmi_system_id sysids[] = {
		/*
		 * Aspire 3810T issues a bunch of SATA enable commands
		 * via _GTF including an invalid one and one which is
		 * rejected by the device.  Among the successful ones
		 * is FPDMA non-zero offset enable which when enabled
		 * only on the drive side leads to NCQ command
		 * failures.  Filter it out.
		 */
		{
			.ident = "Aspire 3810T",
			.matches = {
				DMI_MATCH(DMI_SYS_VENDOR, "Acer"),
				DMI_MATCH(DMI_PRODUCT_NAME, "Aspire 3810T"),
			},
			.driver_data = (void *)ATA_ACPI_FILTER_FPDMA_OFFSET,
		},
		{ }
	};
	const struct dmi_system_id *dmi = dmi_first_match(sysids);
	unsigned int filter;
	int i;

	if (!dmi)
		return;

	filter = (unsigned long)dmi->driver_data;
	dev_info(host->dev, "applying extra ACPI _GTF filter 0x%x for %s\n",
		 filter, dmi->ident);

	for (i = 0; i < host->n_ports; i++) {
		struct ata_port *ap = host->ports[i];
		struct ata_link *link;
		struct ata_device *dev;

		ata_for_each_link(link, ap, EDGE)
			ata_for_each_dev(dev, link, ALL)
				dev->gtf_filter |= filter;
	}
}
#else
static inline void ahci_gtf_filter_workaround(struct ata_host *host)
{}
#endif

#ifdef CONFIG_ARM64
/*
 * Due to ERRATA#22536, ThunderX needs to handle HOST_IRQ_STAT differently.
 * Workaround is to make sure all pending IRQs are served before leaving
 * handler.
 */
static irqreturn_t ahci_thunderx_irq_handler(int irq, void *dev_instance)
{
	struct ata_host *host = dev_instance;
	struct ahci_host_priv *hpriv;
	unsigned int rc = 0;
	void __iomem *mmio;
	u32 irq_stat, irq_masked;
	unsigned int handled = 1;

	VPRINTK("ENTER\n");
	hpriv = host->private_data;
	mmio = hpriv->mmio;
	irq_stat = readl(mmio + HOST_IRQ_STAT);
	if (!irq_stat)
		return IRQ_NONE;

	do {
		irq_masked = irq_stat & hpriv->port_map;
		spin_lock(&host->lock);
		rc = ahci_handle_port_intr(host, irq_masked);
		if (!rc)
			handled = 0;
		writel(irq_stat, mmio + HOST_IRQ_STAT);
		irq_stat = readl(mmio + HOST_IRQ_STAT);
		spin_unlock(&host->lock);
	} while (irq_stat);
	VPRINTK("EXIT\n");

	return IRQ_RETVAL(handled);
}
#endif

static int ahci_get_irq_vector(struct ata_host *host, int port)
{
	return pci_irq_vector(to_pci_dev(host->dev), port);
}

static int ahci_init_msi(struct pci_dev *pdev, unsigned int n_ports,
			struct ahci_host_priv *hpriv)
{
	int nvec;

	if (hpriv->flags & AHCI_HFLAG_NO_MSI)
		return -ENODEV;

	/*
	 * If number of MSIs is less than number of ports then Sharing Last
	 * Message mode could be enforced. In this case assume that advantage
	 * of multipe MSIs is negated and use single MSI mode instead.
	 */
<<<<<<< HEAD
	nvec = pci_alloc_irq_vectors(pdev, n_ports, INT_MAX,
			PCI_IRQ_MSIX | PCI_IRQ_MSI);
	if (nvec > 0) {
		if (!(readl(hpriv->mmio + HOST_CTL) & HOST_MRSM)) {
			hpriv->get_irq_vector = ahci_get_irq_vector;
			hpriv->flags |= AHCI_HFLAG_MULTI_MSI;
			return nvec;
		}

		/*
		 * Fallback to single MSI mode if the controller enforced MRSM
		 * mode.
		 */
		printk(KERN_INFO "ahci: MRSM is on, fallback to single MSI\n");
		pci_free_irq_vectors(pdev);
	}

	/*
	 * -ENOSPC indicated we don't have enough vectors.  Don't bother trying
	 * a single vectors for any other error:
	 */
	if (nvec < 0 && nvec != -ENOSPC)
		return nvec;

	/*
	 * If the host is not capable of supporting per-port vectors, fall
	 * back to single MSI before finally attempting single MSI-X.
	 */
=======
	if (n_ports > 1) {
		nvec = pci_alloc_irq_vectors(pdev, n_ports, INT_MAX,
				PCI_IRQ_MSIX | PCI_IRQ_MSI);
		if (nvec > 0) {
			if (!(readl(hpriv->mmio + HOST_CTL) & HOST_MRSM)) {
				hpriv->get_irq_vector = ahci_get_irq_vector;
				hpriv->flags |= AHCI_HFLAG_MULTI_MSI;
				return nvec;
			}

			/*
			 * Fallback to single MSI mode if the controller
			 * enforced MRSM mode.
			 */
			printk(KERN_INFO
				"ahci: MRSM is on, fallback to single MSI\n");
			pci_free_irq_vectors(pdev);
		}

		/*
		 * -ENOSPC indicated we don't have enough vectors.  Don't bother
		 * trying a single vectors for any other error:
		 */
		if (nvec < 0 && nvec != -ENOSPC)
			return nvec;
	}

	/*
	 * If the host is not capable of supporting per-port vectors, fall
	 * back to single MSI before finally attempting single MSI-X.
	 */
>>>>>>> d06e622d
	nvec = pci_alloc_irq_vectors(pdev, 1, 1, PCI_IRQ_MSI);
	if (nvec == 1)
		return nvec;
	return pci_alloc_irq_vectors(pdev, 1, 1, PCI_IRQ_MSIX);
}

static int ahci_init_one(struct pci_dev *pdev, const struct pci_device_id *ent)
{
	unsigned int board_id = ent->driver_data;
	struct ata_port_info pi = ahci_port_info[board_id];
	const struct ata_port_info *ppi[] = { &pi, NULL };
	struct device *dev = &pdev->dev;
	struct ahci_host_priv *hpriv;
	struct ata_host *host;
	int n_ports, i, rc;
	int ahci_pci_bar = AHCI_PCI_BAR_STANDARD;

	VPRINTK("ENTER\n");

	WARN_ON((int)ATA_MAX_QUEUE > AHCI_MAX_CMDS);

	ata_print_version_once(&pdev->dev, DRV_VERSION);

	/* The AHCI driver can only drive the SATA ports, the PATA driver
	   can drive them all so if both drivers are selected make sure
	   AHCI stays out of the way */
	if (pdev->vendor == PCI_VENDOR_ID_MARVELL && !marvell_enable)
		return -ENODEV;

	/* Apple BIOS on MCP89 prevents us using AHCI */
	if (is_mcp89_apple(pdev))
		ahci_mcp89_apple_enable(pdev);

	/* Promise's PDC42819 is a SAS/SATA controller that has an AHCI mode.
	 * At the moment, we can only use the AHCI mode. Let the users know
	 * that for SAS drives they're out of luck.
	 */
	if (pdev->vendor == PCI_VENDOR_ID_PROMISE)
		dev_info(&pdev->dev,
			 "PDC42819 can only drive SATA devices with this driver\n");

	/* Some devices use non-standard BARs */
	if (pdev->vendor == PCI_VENDOR_ID_STMICRO && pdev->device == 0xCC06)
		ahci_pci_bar = AHCI_PCI_BAR_STA2X11;
	else if (pdev->vendor == 0x1c44 && pdev->device == 0x8000)
		ahci_pci_bar = AHCI_PCI_BAR_ENMOTUS;
	else if (pdev->vendor == 0x177d && pdev->device == 0xa01c)
		ahci_pci_bar = AHCI_PCI_BAR_CAVIUM;

	/* acquire resources */
	rc = pcim_enable_device(pdev);
	if (rc)
		return rc;

	if (pdev->vendor == PCI_VENDOR_ID_INTEL &&
	    (pdev->device == 0x2652 || pdev->device == 0x2653)) {
		u8 map;

		/* ICH6s share the same PCI ID for both piix and ahci
		 * modes.  Enabling ahci mode while MAP indicates
		 * combined mode is a bad idea.  Yield to ata_piix.
		 */
		pci_read_config_byte(pdev, ICH_MAP, &map);
		if (map & 0x3) {
			dev_info(&pdev->dev,
				 "controller is in combined mode, can't enable AHCI mode\n");
			return -ENODEV;
		}
	}

	/* AHCI controllers often implement SFF compatible interface.
	 * Grab all PCI BARs just in case.
	 */
	rc = pcim_iomap_regions_request_all(pdev, 1 << ahci_pci_bar, DRV_NAME);
	if (rc == -EBUSY)
		pcim_pin_device(pdev);
	if (rc)
		return rc;

	hpriv = devm_kzalloc(dev, sizeof(*hpriv), GFP_KERNEL);
	if (!hpriv)
		return -ENOMEM;
	hpriv->flags |= (unsigned long)pi.private_data;

	/* MCP65 revision A1 and A2 can't do MSI */
	if (board_id == board_ahci_mcp65 &&
	    (pdev->revision == 0xa1 || pdev->revision == 0xa2))
		hpriv->flags |= AHCI_HFLAG_NO_MSI;

	/* SB800 does NOT need the workaround to ignore SERR_INTERNAL */
	if (board_id == board_ahci_sb700 && pdev->revision >= 0x40)
		hpriv->flags &= ~AHCI_HFLAG_IGN_SERR_INTERNAL;

	/* only some SB600s can do 64bit DMA */
	if (ahci_sb600_enable_64bit(pdev))
		hpriv->flags &= ~AHCI_HFLAG_32BIT_ONLY;

	hpriv->mmio = pcim_iomap_table(pdev)[ahci_pci_bar];

	/* must set flag prior to save config in order to take effect */
	if (ahci_broken_devslp(pdev))
		hpriv->flags |= AHCI_HFLAG_NO_DEVSLP;

#ifdef CONFIG_ARM64
	if (pdev->vendor == 0x177d && pdev->device == 0xa01c)
		hpriv->irq_handler = ahci_thunderx_irq_handler;
#endif

	/* save initial config */
	ahci_pci_save_initial_config(pdev, hpriv);

	/* prepare host */
	if (hpriv->cap & HOST_CAP_NCQ) {
		pi.flags |= ATA_FLAG_NCQ;
		/*
		 * Auto-activate optimization is supposed to be
		 * supported on all AHCI controllers indicating NCQ
		 * capability, but it seems to be broken on some
		 * chipsets including NVIDIAs.
		 */
		if (!(hpriv->flags & AHCI_HFLAG_NO_FPDMA_AA))
			pi.flags |= ATA_FLAG_FPDMA_AA;

		/*
		 * All AHCI controllers should be forward-compatible
		 * with the new auxiliary field. This code should be
		 * conditionalized if any buggy AHCI controllers are
		 * encountered.
		 */
		pi.flags |= ATA_FLAG_FPDMA_AUX;
	}

	if (hpriv->cap & HOST_CAP_PMP)
		pi.flags |= ATA_FLAG_PMP;

	ahci_set_em_messages(hpriv, &pi);

	if (ahci_broken_system_poweroff(pdev)) {
		pi.flags |= ATA_FLAG_NO_POWEROFF_SPINDOWN;
		dev_info(&pdev->dev,
			"quirky BIOS, skipping spindown on poweroff\n");
	}

	if (ahci_broken_suspend(pdev)) {
		hpriv->flags |= AHCI_HFLAG_NO_SUSPEND;
		dev_warn(&pdev->dev,
			 "BIOS update required for suspend/resume\n");
	}

	if (ahci_broken_online(pdev)) {
		hpriv->flags |= AHCI_HFLAG_SRST_TOUT_IS_OFFLINE;
		dev_info(&pdev->dev,
			 "online status unreliable, applying workaround\n");
	}

	/* CAP.NP sometimes indicate the index of the last enabled
	 * port, at other times, that of the last possible port, so
	 * determining the maximum port number requires looking at
	 * both CAP.NP and port_map.
	 */
	n_ports = max(ahci_nr_ports(hpriv->cap), fls(hpriv->port_map));

	host = ata_host_alloc_pinfo(&pdev->dev, ppi, n_ports);
	if (!host)
		return -ENOMEM;
	host->private_data = hpriv;

	if (ahci_init_msi(pdev, n_ports, hpriv) < 0) {
		/* legacy intx interrupts */
		pci_intx(pdev, 1);
	}
<<<<<<< HEAD
	hpriv->irq = pdev->irq;
=======
	hpriv->irq = pci_irq_vector(pdev, 0);
>>>>>>> d06e622d

	if (!(hpriv->cap & HOST_CAP_SSS) || ahci_ignore_sss)
		host->flags |= ATA_HOST_PARALLEL_SCAN;
	else
		dev_info(&pdev->dev, "SSS flag set, parallel bus scan disabled\n");

	if (pi.flags & ATA_FLAG_EM)
		ahci_reset_em(host);

	for (i = 0; i < host->n_ports; i++) {
		struct ata_port *ap = host->ports[i];

		ata_port_pbar_desc(ap, ahci_pci_bar, -1, "abar");
		ata_port_pbar_desc(ap, ahci_pci_bar,
				   0x100 + ap->port_no * 0x80, "port");

		/* set enclosure management message type */
		if (ap->flags & ATA_FLAG_EM)
			ap->em_message_type = hpriv->em_msg_type;


		/* disabled/not-implemented port */
		if (!(hpriv->port_map & (1 << i)))
			ap->ops = &ata_dummy_port_ops;
	}

	/* apply workaround for ASUS P5W DH Deluxe mainboard */
	ahci_p5wdh_workaround(host);

	/* apply gtf filter quirk */
	ahci_gtf_filter_workaround(host);

	/* initialize adapter */
	rc = ahci_configure_dma_masks(pdev, hpriv->cap & HOST_CAP_64);
	if (rc)
		return rc;

	rc = ahci_pci_reset_controller(host);
	if (rc)
		return rc;

	ahci_pci_init_controller(host);
	ahci_pci_print_info(host);

	pci_set_master(pdev);

	rc = ahci_host_activate(host, &ahci_sht);
	if (rc)
		return rc;

	pm_runtime_put_noidle(&pdev->dev);
	return 0;
}

static void ahci_remove_one(struct pci_dev *pdev)
{
	pm_runtime_get_noresume(&pdev->dev);
	ata_pci_remove_one(pdev);
}

module_pci_driver(ahci_pci_driver);

MODULE_AUTHOR("Jeff Garzik");
MODULE_DESCRIPTION("AHCI SATA low-level driver");
MODULE_LICENSE("GPL");
MODULE_DEVICE_TABLE(pci, ahci_pci_tbl);
MODULE_VERSION(DRV_VERSION);<|MERGE_RESOLUTION|>--- conflicted
+++ resolved
@@ -1418,36 +1418,6 @@
 	 * Message mode could be enforced. In this case assume that advantage
 	 * of multipe MSIs is negated and use single MSI mode instead.
 	 */
-<<<<<<< HEAD
-	nvec = pci_alloc_irq_vectors(pdev, n_ports, INT_MAX,
-			PCI_IRQ_MSIX | PCI_IRQ_MSI);
-	if (nvec > 0) {
-		if (!(readl(hpriv->mmio + HOST_CTL) & HOST_MRSM)) {
-			hpriv->get_irq_vector = ahci_get_irq_vector;
-			hpriv->flags |= AHCI_HFLAG_MULTI_MSI;
-			return nvec;
-		}
-
-		/*
-		 * Fallback to single MSI mode if the controller enforced MRSM
-		 * mode.
-		 */
-		printk(KERN_INFO "ahci: MRSM is on, fallback to single MSI\n");
-		pci_free_irq_vectors(pdev);
-	}
-
-	/*
-	 * -ENOSPC indicated we don't have enough vectors.  Don't bother trying
-	 * a single vectors for any other error:
-	 */
-	if (nvec < 0 && nvec != -ENOSPC)
-		return nvec;
-
-	/*
-	 * If the host is not capable of supporting per-port vectors, fall
-	 * back to single MSI before finally attempting single MSI-X.
-	 */
-=======
 	if (n_ports > 1) {
 		nvec = pci_alloc_irq_vectors(pdev, n_ports, INT_MAX,
 				PCI_IRQ_MSIX | PCI_IRQ_MSI);
@@ -1479,7 +1449,6 @@
 	 * If the host is not capable of supporting per-port vectors, fall
 	 * back to single MSI before finally attempting single MSI-X.
 	 */
->>>>>>> d06e622d
 	nvec = pci_alloc_irq_vectors(pdev, 1, 1, PCI_IRQ_MSI);
 	if (nvec == 1)
 		return nvec;
@@ -1651,11 +1620,7 @@
 		/* legacy intx interrupts */
 		pci_intx(pdev, 1);
 	}
-<<<<<<< HEAD
-	hpriv->irq = pdev->irq;
-=======
 	hpriv->irq = pci_irq_vector(pdev, 0);
->>>>>>> d06e622d
 
 	if (!(hpriv->cap & HOST_CAP_SSS) || ahci_ignore_sss)
 		host->flags |= ATA_HOST_PARALLEL_SCAN;
