--- conflicted
+++ resolved
@@ -63,17 +63,6 @@
 	kfree(submit);
 }
 
-<<<<<<< HEAD
-static inline unsigned long __must_check
-copy_from_user_inatomic(void *to, const void __user *from, unsigned long n)
-{
-	if (access_ok(from, n))
-		return __copy_from_user_inatomic(to, from, n);
-	return -EFAULT;
-}
-
-=======
->>>>>>> 0ecfebd2
 static int submit_lookup_objects(struct msm_gem_submit *submit,
 		struct drm_msm_gem_submit *args, struct drm_file *file)
 {
@@ -234,11 +223,7 @@
 			 * strange place to call it.  OTOH this is a
 			 * convenient can-fail point to hook it in.
 			 */
-<<<<<<< HEAD
-			ret = reservation_object_reserve_shared(msm_obj->resv,
-=======
 			ret = reservation_object_reserve_shared(msm_obj->base.resv,
->>>>>>> 0ecfebd2
 								1);
 			if (ret)
 				return ret;
