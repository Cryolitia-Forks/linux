--- conflicted
+++ resolved
@@ -1968,21 +1968,14 @@
 	long val;
 	struct i2c_client *client = to_i2c_client(dev->parent);
 	struct pmbus_samples_reg *reg = to_samples_reg(devattr);
-<<<<<<< HEAD
-=======
 	struct pmbus_data *data = i2c_get_clientdata(client);
->>>>>>> 4b972a01
 
 	if (kstrtol(buf, 0, &val) < 0)
 		return -EINVAL;
 
-<<<<<<< HEAD
-	ret = _pmbus_write_word_data(client, reg->page, reg->attr->reg, val);
-=======
 	mutex_lock(&data->update_lock);
 	ret = _pmbus_write_word_data(client, reg->page, reg->attr->reg, val);
 	mutex_unlock(&data->update_lock);
->>>>>>> 4b972a01
 
 	return ret ? : count;
 }
