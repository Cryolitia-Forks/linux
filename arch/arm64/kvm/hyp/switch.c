--- conflicted
+++ resolved
@@ -138,11 +138,7 @@
 
 	write_sysreg(val, cptr_el2);
 
-<<<<<<< HEAD
-	if (cpus_have_const_cap(ARM64_WORKAROUND_SPECULATIVE_AT_NVHE)) {
-=======
 	if (cpus_have_final_cap(ARM64_WORKAROUND_SPECULATIVE_AT_NVHE)) {
->>>>>>> 04d5ce62
 		struct kvm_cpu_context *ctxt = &vcpu->arch.ctxt;
 
 		isb();
@@ -196,11 +192,7 @@
 {
 	u64 mdcr_el2 = read_sysreg(mdcr_el2);
 
-<<<<<<< HEAD
-	if (cpus_have_const_cap(ARM64_WORKAROUND_SPECULATIVE_AT_NVHE)) {
-=======
 	if (cpus_have_final_cap(ARM64_WORKAROUND_SPECULATIVE_AT_NVHE)) {
->>>>>>> 04d5ce62
 		u64 val;
 
 		/*
