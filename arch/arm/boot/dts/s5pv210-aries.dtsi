// SPDX-License-Identifier: GPL-2.0
/*
 * Samsung's S5PV210 based Galaxy Aries board device tree source
 */

/dts-v1/;
#include <dt-bindings/gpio/gpio.h>
#include <dt-bindings/interrupt-controller/irq.h>
#include "s5pv210.dtsi"

/ {
	compatible = "samsung,aries", "samsung,s5pv210";

	aliases: aliases {
		i2c4 = &i2c_sound;
		i2c5 = &i2c_accel;
		i2c6 = &i2c_pmic;
		i2c7 = &i2c_musb;
		i2c9 = &i2c_fuel;
		i2c10 = &i2c_touchkey;
		i2c11 = &i2c_prox;
		i2c12 = &i2c_magnetometer;
	};

	memory@30000000 {
		device_type = "memory";
		reg = <0x30000000 0x05000000
			0x40000000 0x10000000
			0x50000000 0x08000000>;
	};

	reserved-memory {
		#address-cells = <1>;
		#size-cells = <1>;
		ranges;

		mfc_left: region@43000000 {
			compatible = "shared-dma-pool";
			no-map;
			reg = <0x43000000 0x2000000>;
		};

		mfc_right: region@51000000 {
			compatible = "shared-dma-pool";
			no-map;
			reg = <0x51000000 0x2000000>;
		};
	};

	pmic_ap_clk: clock-0 {
		/* Workaround for missing clock on PMIC */
		compatible = "fixed-clock";
		#clock-cells = <0>;
		clock-frequency = <32768>;
	};

	bt_codec: bt_sco {
		compatible = "linux,bt-sco";
		#sound-dai-cells = <0>;
	};

	vibrator_pwr: regulator-fixed-0 {
		compatible = "regulator-fixed";
		regulator-name = "vibrator-en";
		enable-active-high;
		gpio = <&gpj1 1 GPIO_ACTIVE_HIGH>;

		pinctrl-names = "default";
<<<<<<< HEAD
		pinctrl-0 = <&vibrator_ena>;
=======
		pinctr-0 = <&vibrator_ena>;
>>>>>>> 4b419325
	};

	touchkey_vdd: regulator-fixed-1 {
		compatible = "regulator-fixed";
		regulator-name = "VTOUCH_3.3V";
		regulator-min-microvolt = <3300000>;
		regulator-max-microvolt = <3300000>;
		enable-active-high;
		gpio = <&gpj3 2 GPIO_ACTIVE_HIGH>;

		pinctrl-names = "default";
		pinctrl-0 = <&touchkey_vdd_ena>;
	};

	gp2a_vled: regulator-fixed-2 {
		compatible = "regulator-fixed";
		regulator-name = "VLED";
		enable-active-high;
		gpio = <&gpj1 4 GPIO_ACTIVE_HIGH>;
		regulator-min-microvolt = <2800000>;
		regulator-max-microvolt = <2800000>;

		pinctrl-names = "default";
		pinctrl-0 = <&gp2a_power>;
	};

	wifi_pwrseq: wifi-pwrseq {
		compatible = "mmc-pwrseq-simple";
		reset-gpios = <&gpg1 2 GPIO_ACTIVE_LOW>;
		pinctrl-names = "default";
		pinctrl-0 = <&wlan_gpio_rst>;
		post-power-on-delay-ms = <500>;
		power-off-delay-us = <500>;
	};

	i2c_sound: i2c-gpio-0 {
		compatible = "i2c-gpio";
		sda-gpios = <&mp05 3 (GPIO_ACTIVE_HIGH | GPIO_OPEN_DRAIN)>;
		scl-gpios = <&mp05 2 (GPIO_ACTIVE_HIGH | GPIO_OPEN_DRAIN)>;
		i2c-gpio,delay-us = <2>;
		#address-cells = <1>;
		#size-cells = <0>;

		pinctrl-names = "default";
		pinctrl-0 = <&sound_i2c_pins>;

		wm8994: wm8994@1a {
			compatible = "wlf,wm8994";
			reg = <0x1a>;

			#sound-dai-cells = <0>;

			gpio-controller;
			#gpio-cells = <2>;

			clocks = <&clocks MOUT_CLKOUT>;
			clock-names = "MCLK1";

			AVDD2-supply = <&buck3_reg>;
			DBVDD-supply = <&buck3_reg>;
			CPVDD-supply = <&buck3_reg>;
			SPKVDD1-supply = <&buck3_reg>;
			SPKVDD2-supply = <&buck3_reg>;

			wlf,gpio-cfg = <0xa101 0x8100 0x0100 0x0100 0x8100
					0xa101 0x0100 0x8100 0x0100 0x0100
					0x0100>;

			wlf,ldo1ena = <&gpf3 4 GPIO_ACTIVE_HIGH>;
			wlf,ldo2ena = <&gpf3 4 GPIO_ACTIVE_HIGH>;

			wlf,lineout1-se;
			wlf,lineout2-se;

			assigned-clocks = <&clocks MOUT_CLKOUT>;
			assigned-clock-rates = <0>;
			assigned-clock-parents = <&xusbxti>;

			pinctrl-names = "default";
			pinctrl-0 = <&codec_ldo>;
		};
	};

	i2c_accel: i2c-gpio-1 {
		compatible = "i2c-gpio";
		sda-gpios = <&gpj3 6 (GPIO_ACTIVE_HIGH | GPIO_OPEN_DRAIN)>;
		scl-gpios = <&gpj3 7 (GPIO_ACTIVE_HIGH | GPIO_OPEN_DRAIN)>;
		i2c-gpio,delay-us = <2>;
		#address-cells = <1>;
		#size-cells = <0>;

		pinctrl-names = "default";
		pinctrl-0 = <&accel_i2c_pins>;

		accelerometer@38 {
			compatible = "bosch,bma023";
			reg = <0x38>;

			vdd-supply = <&ldo9_reg>;
			vddio-supply = <&ldo9_reg>;
		};
	};

	i2c_pmic: i2c-gpio-2 {
		compatible = "i2c-gpio";
		sda-gpios = <&gpj4 0 (GPIO_ACTIVE_HIGH | GPIO_OPEN_DRAIN)>;
		scl-gpios = <&gpj4 3 (GPIO_ACTIVE_HIGH | GPIO_OPEN_DRAIN)>;
		i2c-gpio,delay-us = <2>;
		#address-cells = <1>;
		#size-cells = <0>;

		pinctrl-names = "default";
		pinctrl-0 = <&pmic_i2c_pins>;

		pmic@66 {
			compatible = "maxim,max8998";
			reg = <0x66>;
			interrupt-parent = <&gph0>;
			interrupts = <7 IRQ_TYPE_EDGE_FALLING>;

			max8998,pmic-buck1-default-dvs-idx = <1>;
			max8998,pmic-buck1-dvs-gpios = <&gph0 3 GPIO_ACTIVE_HIGH>,
							<&gph0 4 GPIO_ACTIVE_HIGH>;
			max8998,pmic-buck1-dvs-voltage = <1275000>, <1200000>,
							<1050000>, <950000>;

			max8998,pmic-buck2-default-dvs-idx = <0>;
			max8998,pmic-buck2-dvs-gpio = <&gph0 5 GPIO_ACTIVE_HIGH>;
			max8998,pmic-buck2-dvs-voltage = <1100000>, <1000000>;

			pinctrl-names = "default";
			pinctrl-0 = <&pmic_dvs_pins &pmic_irq>;

			regulators {
				ldo2_reg: LDO2 {
					regulator-name = "VALIVE_1.2V";
					regulator-min-microvolt = <1200000>;
					regulator-max-microvolt = <1200000>;
					regulator-always-on;

					regulator-state-mem {
						regulator-on-in-suspend;
					};
				};

				ldo3_reg: LDO3 {
					regulator-name = "VUSB_1.1V";
					regulator-min-microvolt = <1100000>;
					regulator-max-microvolt = <1100000>;

					regulator-state-mem {
						regulator-off-in-suspend;
					};
				};

				ldo4_reg: LDO4 {
					regulator-name = "VADC_3.3V";
					regulator-min-microvolt = <3300000>;
					regulator-max-microvolt = <3300000>;

					regulator-state-mem {
						regulator-off-in-suspend;
					};
				};

				ldo5_reg: LDO5 {
					regulator-name = "VTF_2.8V";
					regulator-min-microvolt = <2800000>;
					regulator-max-microvolt = <2800000>;

					regulator-state-mem {
						regulator-off-in-suspend;
					};
				};

				ldo6_reg: LDO6 {
					regulator-name = "LDO6";
					regulator-min-microvolt = <1600000>;
					regulator-max-microvolt = <3600000>;
				};

				ldo7_reg: LDO7 {
					regulator-name = "VLCD_1.8V";
					regulator-min-microvolt = <1800000>;
					regulator-max-microvolt = <1800000>;

					regulator-state-mem {
						regulator-off-in-suspend;
					};
				};

				ldo8_reg: LDO8 {
					regulator-name = "VUSB_3.3V";
					regulator-min-microvolt = <3300000>;
					regulator-max-microvolt = <3300000>;

					regulator-state-mem {
						regulator-off-in-suspend;
					};
				};

				ldo9_reg: LDO9 {
					regulator-name = "VCC_2.8V_PDA";
					regulator-min-microvolt = <2800000>;
					regulator-max-microvolt = <2800000>;
					regulator-always-on;
				};

				ldo10_reg: LDO10 {
					regulator-name = "VPLL_1.2V";
					regulator-min-microvolt = <1200000>;
					regulator-max-microvolt = <1200000>;
					regulator-always-on;

					regulator-state-mem {
						regulator-on-in-suspend;
					};
				};

				ldo11_reg: LDO11 {
					regulator-name = "CAM_AF_3.0V";
					regulator-min-microvolt = <3000000>;
					regulator-max-microvolt = <3000000>;

					regulator-state-mem {
						regulator-off-in-suspend;
					};
				};

				ldo12_reg: LDO12 {
					regulator-name = "CAM_SENSOR_CORE_1.2V";
					regulator-min-microvolt = <1200000>;
					regulator-max-microvolt = <1200000>;

					regulator-state-mem {
						regulator-off-in-suspend;
					};
				};

				ldo13_reg: LDO13 {
					regulator-name = "VGA_VDDIO_2.8V";
					regulator-min-microvolt = <2800000>;
					regulator-max-microvolt = <2800000>;

					regulator-state-mem {
						regulator-off-in-suspend;
					};
				};

				ldo14_reg: LDO14 {
					regulator-name = "VGA_DVDD_1.8V";
					regulator-min-microvolt = <1800000>;
					regulator-max-microvolt = <1800000>;

					regulator-state-mem {
						regulator-off-in-suspend;
					};
				};

				ldo15_reg: LDO15 {
					regulator-name = "CAM_ISP_HOST_2.8V";
					regulator-min-microvolt = <2800000>;
					regulator-max-microvolt = <2800000>;

					regulator-state-mem {
						regulator-off-in-suspend;
					};
				};

				ldo16_reg: LDO16 {
					regulator-name = "VGA_AVDD_2.8V";
					regulator-min-microvolt = <2800000>;
					regulator-max-microvolt = <2800000>;

					regulator-state-mem {
						regulator-off-in-suspend;
					};
				};

				ldo17_reg: LDO17 {
					regulator-name = "VCC_3.0V_LCD";
					regulator-min-microvolt = <3000000>;
					regulator-max-microvolt = <3000000>;

					regulator-state-mem {
						regulator-off-in-suspend;
					};
				};

				buck1_reg: BUCK1 {
					regulator-name = "vddarm";
					regulator-min-microvolt = <750000>;
					regulator-max-microvolt = <1500000>;

					regulator-state-mem {
						regulator-off-in-suspend;
						regulator-suspend-microvolt = <1250000>;
					};
				};

				buck2_reg: BUCK2 {
					regulator-name = "vddint";
					regulator-min-microvolt = <750000>;
					regulator-max-microvolt = <1500000>;

					regulator-state-mem {
						regulator-off-in-suspend;
						regulator-suspend-microvolt = <1100000>;
					};
				};

				buck3_reg: BUCK3 {
					regulator-name = "VCC_1.8V";
					regulator-min-microvolt = <1800000>;
					regulator-max-microvolt = <1800000>;
					regulator-always-on;
				};

				buck4_reg: BUCK4 {
					regulator-name = "CAM_ISP_CORE_1.2V";
					regulator-min-microvolt = <1200000>;
					regulator-max-microvolt = <1200000>;

					regulator-state-mem {
						regulator-off-in-suspend;
					};
				};

				ap32khz_reg: EN32KHz-AP {
					regulator-name = "32KHz AP";
					regulator-always-on;
				};

				cp32khz_reg: EN32KHz-CP {
					regulator-name = "32KHz CP";
				};

				vichg_reg: ENVICHG {
					regulator-name = "VICHG";
					regulator-always-on;
				};

				safe1_sreg: ESAFEOUT1 {
					regulator-name = "SAFEOUT1";
				};

				safe2_sreg: ESAFEOUT2 {
					regulator-name = "SAFEOUT2";
				};
			};
		};
	};

	i2c_musb: i2c-gpio-3 {
		compatible = "i2c-gpio";
		sda-gpios = <&gpj3 4 (GPIO_ACTIVE_HIGH | GPIO_OPEN_DRAIN)>;
		scl-gpios = <&gpj3 5 (GPIO_ACTIVE_HIGH | GPIO_OPEN_DRAIN)>;
		i2c-gpio,delay-us = <2>;
		#address-cells = <1>;
		#size-cells = <0>;

		pinctrl-names = "default";
		pinctrl-0 = <&musb_i2c_pins>;

		fsa9480: musb@25 {
			compatible = "fcs,fsa9480";
			reg = <0x25>;
			interrupt-parent = <&gph2>;
			interrupts = <7 IRQ_TYPE_EDGE_FALLING>;

			pinctrl-names = "default";
			pinctrl-0 = <&musb_irq>;
		};
	};

	i2c_fuel: i2c-gpio-4 {
		compatible = "i2c-gpio";
		sda-gpios = <&mp05 1 (GPIO_ACTIVE_HIGH | GPIO_OPEN_DRAIN)>;
		scl-gpios = <&mp05 0 (GPIO_ACTIVE_HIGH | GPIO_OPEN_DRAIN)>;
		i2c-gpio,delay-us = <2>;
		#address-cells = <1>;
		#size-cells = <0>;

		pinctrl-names = "default";
		pinctrl-0 = <&fg_i2c_pins>;

		fg: fuelgauge@36 {
			compatible = "maxim,max17040";
			reg = <0x36>;
		};
	};

	i2c_touchkey: i2c-gpio-5 {
		compatible = "i2c-gpio";
		sda-gpios = <&gpj3 0 (GPIO_ACTIVE_HIGH | GPIO_OPEN_DRAIN)>;
		scl-gpios = <&gpj3 1 (GPIO_ACTIVE_HIGH | GPIO_OPEN_DRAIN)>;
		i2c-gpio,delay-us = <2>;
		#address-cells = <1>;
		#size-cells = <0>;

		pinctrl-names = "default";
		pinctrl-0 = <&touchkey_i2c_pins>;

		touchkey@20 {
			compatible = "cypress,aries-touchkey";
			reg = <0x20>;
			vdd-supply = <&touchkey_vdd>;
			vcc-supply = <&buck3_reg>;
			linux,keycodes = <KEY_MENU KEY_BACK
					  KEY_HOMEPAGE KEY_SEARCH>;
			interrupt-parent = <&gpj4>;
			interrupts = <1 IRQ_TYPE_LEVEL_LOW>;

			pinctrl-names = "default";
			pinctrl-0 = <&touchkey_irq>;
		};
	};

	i2c_prox: i2c-gpio-6 {
		compatible = "i2c-gpio";
		sda-gpios = <&gpg2 2 (GPIO_ACTIVE_HIGH | GPIO_OPEN_DRAIN)>;
		scl-gpios = <&gpg0 2 (GPIO_ACTIVE_HIGH | GPIO_OPEN_DRAIN)>;
		i2c-gpio,delay-us = <2>;
		#address-cells = <1>;
		#size-cells = <0>;

		pinctrl-names = "default";
		pinctrl-0 = <&prox_i2c_pins>;

		light-sensor@44 {
			compatible = "sharp,gp2ap002a00f";
			reg = <0x44>;
			interrupt-parent = <&gph0>;
			interrupts = <2 IRQ_TYPE_EDGE_FALLING>;
			vdd-supply = <&gp2a_vled>;
			vio-supply = <&gp2a_vled>;
			io-channels = <&gp2a_shunt>;
			io-channel-names = "alsout";
			sharp,proximity-far-hysteresis = /bits/ 8 <0x40>;
			sharp,proximity-close-hysteresis = /bits/ 8 <0x20>;

			pinctrl-names = "default";
			pinctrl-0 = <&gp2a_irq>;
		};
	};

	i2c_magnetometer: i2c-gpio-7 {
		compatible = "i2c-gpio";
		sda-gpios = <&gpj0 1 (GPIO_ACTIVE_HIGH | GPIO_OPEN_DRAIN)>;
		scl-gpios = <&gpj0 0 (GPIO_ACTIVE_HIGH | GPIO_OPEN_DRAIN)>;
		i2c-gpio,delay-us = <2>;
		#address-cells = <1>;
		#size-cells = <0>;

		pinctrl-names = "default";
		pinctrl-0 = <&magnetometer_i2c_pins>;

		status = "disabled";

		/* Yamaha yas529 magnetometer, no mainline binding */
	};

	vibrator: pwm-vibrator {
		compatible = "pwm-vibrator";
		pwms = <&pwm 1 44642 0>;
		pwm-names = "enable";
		vcc-supply = <&vibrator_pwr>;
		pinctrl-names = "default";
		pinctrl-0 = <&pwm1_out>;
	};

	poweroff: syscon-poweroff {
		compatible = "syscon-poweroff";
		regmap = <&pmu_syscon>;
		offset = <0x681c>; /* PS_HOLD_CONTROL */
		value = <0x5200>;
	};

<<<<<<< HEAD
	spi_lcd: spi-2 {
=======
	spi_lcd: spi-gpio-0 {
>>>>>>> 4b419325
		compatible = "spi-gpio";
		#address-cells = <1>;
		#size-cells = <0>;

		sck-gpios = <&mp04 1 GPIO_ACTIVE_HIGH>;
		mosi-gpios = <&mp04 3 GPIO_ACTIVE_HIGH>;
		cs-gpios = <&mp01 1 GPIO_ACTIVE_HIGH>;
		num-chipselects = <1>;

		pinctrl-names = "default";
		pinctrl-0 = <&lcd_spi_pins>;

		panel@0 {
			compatible = "samsung,s6e63m0";
			reg = <0>;
			reset-gpios = <&mp05 5 GPIO_ACTIVE_LOW>;
			vdd3-supply = <&ldo7_reg>;
			vci-supply = <&ldo17_reg>;
			spi-cs-high;
			spi-max-frequency = <1200000>;

			pinctrl-names = "default";
			pinctrl-0 = <&panel_rst>;

			port {
				lcd_ep: endpoint {
					remote-endpoint = <&fimd_ep>;
				};
			};
		};
	};
};

&adc {
	vdd-supply = <&ldo4_reg>;

	status = "okay";

	gp2a_shunt: current-sense-shunt {
		compatible = "current-sense-shunt";
		io-channels = <&adc 9>;
		shunt-resistor-micro-ohms = <47000000>; /* 47 ohms */
		#io-channel-cells = <0>;
		io-channel-ranges;
	};
};

&fimd {
	pinctrl-names = "default";
	pinctrl-0 = <&lcd_clk &lcd_data24>;
	status = "okay";

	samsung,invert-vden;
	samsung,invert-vclk;

	#address-cells = <1>;
	#size-cells = <0>;

	port@3 {
		reg = <3>;
		fimd_ep: endpoint {
			remote-endpoint = <&lcd_ep>;
		};
	};
};

&hsotg {
	vusb_a-supply = <&ldo8_reg>;
	vusb_d-supply = <&ldo3_reg>;
	dr_mode = "peripheral";
	status = "okay";
};

&i2c2 {
	samsung,i2c-sda-delay = <100>;
	samsung,i2c-max-bus-freq = <400000>;
	samsung,i2c-slave-addr = <0x10>;
	status = "okay";

	touchscreen@4a {
		compatible = "atmel,maxtouch";
		reg = <0x4a>;
		interrupt-parent = <&gpj0>;
		interrupts = <5 IRQ_TYPE_EDGE_FALLING>;
		pinctrl-names = "default";
		pinctrl-0 = <&ts_irq>;
		reset-gpios = <&gpj1 3 GPIO_ACTIVE_LOW>;
	};
};

&i2s0 {
	dmas = <&pdma0 9>, <&pdma0 10>, <&pdma0 11>;
	status = "okay";
};

&mfc {
	memory-region = <&mfc_left>, <&mfc_right>;
};

&pinctrl0 {
	bt_reset: bt-reset {
		samsung,pins = "gpb-3";
		samsung,pin-function = <EXYNOS_PIN_FUNC_OUTPUT>;
		samsung,pin-pud = <S3C64XX_PIN_PULL_NONE>;
		samsung,pin-drv = <EXYNOS4_PIN_DRV_LV1>;
	};

	wlan_bt_en: wlan-bt-en {
		samsung,pins = "gpb-5";
		samsung,pin-function = <EXYNOS_PIN_FUNC_OUTPUT>;
		samsung,pin-pud = <S3C64XX_PIN_PULL_NONE>;
		samsung,pin-val = <1>;
	};

	codec_ldo: codec-ldo {
		samsung,pins = "gpf3-4";
		samsung,pin-function = <EXYNOS_PIN_FUNC_OUTPUT>;
		samsung,pin-pud = <S3C64XX_PIN_PULL_NONE>;
	};

	prox_i2c_pins: gp2a-i2c-pins {
		samsung,pins = "gpg0-2", "gpg2-2";
		samsung,pin-pud = <S3C64XX_PIN_PULL_NONE>;
		samsung,pin-drv = <EXYNOS4_PIN_DRV_LV1>;
	};

	wlan_gpio_rst: wlan-gpio-rst {
		samsung,pins = "gpg1-2";
		samsung,pin-function = <EXYNOS_PIN_FUNC_OUTPUT>;
		samsung,pin-pud = <S3C64XX_PIN_PULL_NONE>;
	};

	bt_wake: bt-wake {
		samsung,pins = "gpg3-4";
		samsung,pin-function = <EXYNOS_PIN_FUNC_OUTPUT>;
		samsung,pin-pud = <S3C64XX_PIN_PULL_NONE>;
	};

	gp2a_irq: gp2a-irq {
		samsung,pins = "gph0-2";
		samsung,pin-function = <EXYNOS_PIN_FUNC_F>;
		samsung,pin-pud = <S3C64XX_PIN_PULL_DOWN>;
		samsung,pin-drv = <EXYNOS4_PIN_DRV_LV1>;
	};

	pmic_dvs_pins: pmic-dvs-pins {
		samsung,pins = "gph0-3", "gph0-4", "gph0-5";
		samsung,pin-function = <EXYNOS_PIN_FUNC_OUTPUT>;
		samsung,pin-pud = <S3C64XX_PIN_PULL_NONE>;
		samsung,pin-drv = <EXYNOS4_PIN_DRV_LV1>;
		samsung,pin-val = <0>;
	};

	pmic_irq: pmic-irq {
		samsung,pins = "gph0-7";
		samsung,pin-function = <EXYNOS_PIN_FUNC_F>;
		samsung,pin-pud = <S3C64XX_PIN_PULL_NONE>;
		samsung,pin-drv = <EXYNOS4_PIN_DRV_LV1>;
	};

	wifi_host_wake: wifi-host-wake {
		samsung,pins = "gph2-4";
		samsung,pin-function = <EXYNOS_PIN_FUNC_INPUT>;
		samsung,pin-pud = <S3C64XX_PIN_PULL_DOWN>;
		samsung,pin-drv = <EXYNOS4_PIN_DRV_LV1>;
	};

	bt_host_wake: bt-host-wake {
		samsung,pins = "gph2-5";
		samsung,pin-function = <EXYNOS_PIN_FUNC_INPUT>;
		samsung,pin-pud = <S3C64XX_PIN_PULL_DOWN>;
		samsung,pin-drv = <EXYNOS4_PIN_DRV_LV1>;
	};

	musb_irq: musq-irq {
		samsung,pins = "gph2-7";
		samsung,pin-function = <EXYNOS_PIN_FUNC_INPUT>;
		samsung,pin-pud = <S3C64XX_PIN_PULL_NONE>;
		samsung,pin-drv = <EXYNOS4_PIN_DRV_LV1>;
	};

	tf_detect: tf-detect {
		samsung,pins = "gph3-4";
		samsung,pin-function = <EXYNOS_PIN_FUNC_INPUT>;
		samsung,pin-pud = <S3C64XX_PIN_PULL_DOWN>;
		samsung,pin-drv = <EXYNOS4_PIN_DRV_LV1>;
	};

	wifi_wake: wifi-wake {
		samsung,pins = "gph3-5";
		samsung,pin-function = <EXYNOS_PIN_FUNC_OUTPUT>;
		samsung,pin-pud = <S3C64XX_PIN_PULL_NONE>;
	};

	magnetometer_i2c_pins: yas529-i2c-pins {
		samsung,pins = "gpj0-0", "gpj0-1";
		samsung,pin-pud = <S3C64XX_PIN_PULL_NONE>;
		samsung,pin-drv = <EXYNOS4_PIN_DRV_LV1>;
	};

	ts_irq: ts-irq {
		samsung,pins = "gpj0-5";
		samsung,pin-function = <EXYNOS_PIN_FUNC_INPUT>;
		samsung,pin-pud = <S3C64XX_PIN_PULL_NONE>;
		samsung,pin-drv = <EXYNOS4_PIN_DRV_LV1>;
	};

	vibrator_ena: vibrator-ena {
		samsung,pins = "gpj1-1";
		samsung,pin-pud = <S3C64XX_PIN_PULL_NONE>;
		samsung,pin-drv = <EXYNOS4_PIN_DRV_LV1>;
	};

	gp2a_power: gp2a-power {
		samsung,pins = "gpj1-4";
		samsung,pin-function = <EXYNOS_PIN_FUNC_OUTPUT>;
		samsung,pin-pud = <S3C64XX_PIN_PULL_NONE>;
		samsung,pin-drv = <EXYNOS4_PIN_DRV_LV1>;
	};

	touchkey_i2c_pins: touchkey-i2c-pins {
		samsung,pins = "gpj3-0", "gpj3-1";
		samsung,pin-pud = <S3C64XX_PIN_PULL_NONE>;
		samsung,pin-drv = <EXYNOS4_PIN_DRV_LV1>;
	};

	touchkey_vdd_ena: touchkey-vdd-ena {
		samsung,pins = "gpj3-2";
		samsung,pin-pud = <S3C64XX_PIN_PULL_NONE>;
		samsung,pin-drv = <EXYNOS4_PIN_DRV_LV1>;
	};

	musb_i2c_pins: musb-i2c-pins {
		samsung,pins = "gpj3-4", "gpj3-5";
		samsung,pin-pud = <S3C64XX_PIN_PULL_NONE>;
		samsung,pin-drv = <EXYNOS4_PIN_DRV_LV1>;
	};

	accel_i2c_pins: accel-i2c-pins {
		samsung,pins = "gpj3-6", "gpj3-7";
		samsung,pin-pud = <S3C64XX_PIN_PULL_NONE>;
		samsung,pin-drv = <EXYNOS4_PIN_DRV_LV1>;
	};

	pmic_i2c_pins: pmic-i2c-pins {
		samsung,pins = "gpj4-0", "gpj4-3";
		samsung,pin-pud = <S3C64XX_PIN_PULL_NONE>;
		samsung,pin-drv = <EXYNOS4_PIN_DRV_LV1>;
	};

	touchkey_irq: touchkey-irq {
		samsung,pins = "gpj4-1";
		samsung,pin-function = <EXYNOS_PIN_FUNC_INPUT>;
		samsung,pin-pud = <S3C64XX_PIN_PULL_UP>;
		samsung,pin-drv = <EXYNOS4_PIN_DRV_LV1>;
	};

	lcd_spi_pins: spi-lcd-pins {
		samsung,pins = "mp01-1", "mp04-1", "mp04-3";
		samsung,pin-pud = <S3C64XX_PIN_PULL_NONE>;
		samsung,pin-drv = <EXYNOS4_PIN_DRV_LV1>;
	};

	fg_i2c_pins: fg-i2c-pins {
		samsung,pins = "mp05-0", "mp05-1";
		samsung,pin-pud = <S3C64XX_PIN_PULL_NONE>;
		samsung,pin-drv = <EXYNOS4_PIN_DRV_LV1>;
	};

	sound_i2c_pins: sound-i2c-pins {
		samsung,pins = "mp05-2", "mp05-3";
		samsung,pin-pud = <S3C64XX_PIN_PULL_NONE>;
		samsung,pin-drv = <EXYNOS4_PIN_DRV_LV1>;
	};

	panel_rst: panel-rst {
		samsung,pins = "mp05-5";
		samsung,pin-pud = <S3C64XX_PIN_PULL_NONE>;
		samsung,pin-drv = <EXYNOS4_PIN_DRV_LV1>;
	};
};

&pwm {
	samsung,pwm-outputs = <1>;
};

&rtc {
	clocks = <&clocks CLK_RTC>, <&pmic_ap_clk>;
	clock-names = "rtc", "rtc_src";
};

&sdhci1 {
	#address-cells = <1>;
	#size-cells = <0>;

	bus-width = <4>;
	max-frequency = <38400000>;
	pinctrl-0 = <&sd1_clk &sd1_cmd &sd1_bus4 &wifi_wake &wifi_host_wake &wlan_bt_en>;
	pinctrl-names = "default";
	cap-sd-highspeed;
	cap-mmc-highspeed;
	keep-power-in-suspend;

	mmc-pwrseq = <&wifi_pwrseq>;
	non-removable;
	status = "okay";

	assigned-clocks = <&clocks MOUT_MMC1>, <&clocks SCLK_MMC1>;
	assigned-clock-rates = <0>, <50000000>;
	assigned-clock-parents = <&clocks MOUT_MPLL>;

	wlan@1 {
		reg = <1>;
		compatible = "brcm,bcm4329-fmac";
		interrupt-parent = <&gph2>;
		interrupts = <4 IRQ_TYPE_LEVEL_HIGH>;
		interrupt-names = "host-wake";
	};
};

&sdhci2 {
	bus-width = <4>;
	cd-gpios = <&gph3 4 GPIO_ACTIVE_LOW>;
	vmmc-supply = <&ldo5_reg>;
	pinctrl-0 = <&sd2_clk &sd2_cmd &sd2_bus4 &tf_detect>;
	pinctrl-names = "default";
	status = "okay";

	assigned-clocks = <&clocks MOUT_MMC2>, <&clocks SCLK_MMC2>;
	assigned-clock-rates = <0>, <50000000>;
	assigned-clock-parents = <&clocks MOUT_MPLL>;
};

&uart0 {
	assigned-clocks = <&clocks MOUT_UART0>, <&clocks SCLK_UART0>;
	assigned-clock-rates = <0>, <111166667>;
	assigned-clock-parents = <&clocks MOUT_MPLL>;

	status = "okay";

	bluetooth {
		compatible = "brcm,bcm4329-bt";
		max-speed = <3000000>;
		pinctrl-names = "default";
		pinctrl-0 = <&uart0_data &uart0_fctl &bt_host_wake
			     &bt_reset &bt_wake>;
		shutdown-gpios = <&gpb 3 GPIO_ACTIVE_HIGH>;
		device-wakeup-gpios = <&gpg3 4 GPIO_ACTIVE_HIGH>;
		interrupt-parent = <&gph2>;
		interrupts = <5 IRQ_TYPE_LEVEL_HIGH>;
		interrupt-names = "host-wake";
	};
};

&uart1 {
	status = "okay";
};

&uart2 {
	status = "okay";
};

&usbphy {
	status = "okay";
	vbus-supply = <&safe1_sreg>;
};

&xusbxti {
	clock-frequency = <24000000>;
};<|MERGE_RESOLUTION|>--- conflicted
+++ resolved
@@ -66,11 +66,7 @@
 		gpio = <&gpj1 1 GPIO_ACTIVE_HIGH>;
 
 		pinctrl-names = "default";
-<<<<<<< HEAD
 		pinctrl-0 = <&vibrator_ena>;
-=======
-		pinctr-0 = <&vibrator_ena>;
->>>>>>> 4b419325
 	};
 
 	touchkey_vdd: regulator-fixed-1 {
@@ -549,11 +545,7 @@
 		value = <0x5200>;
 	};
 
-<<<<<<< HEAD
 	spi_lcd: spi-2 {
-=======
-	spi_lcd: spi-gpio-0 {
->>>>>>> 4b419325
 		compatible = "spi-gpio";
 		#address-cells = <1>;
 		#size-cells = <0>;
