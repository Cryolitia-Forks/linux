--- conflicted
+++ resolved
@@ -427,18 +427,11 @@
 ({								\
 	__label__ __pu_label;					\
 	int __pu_err = -EFAULT;					\
-<<<<<<< HEAD
-	__typeof__(*(ptr)) __pu_val;				\
-	__pu_val = x;						\
-	__uaccess_begin();					\
-	__put_user_size(__pu_val, (ptr), (size), __pu_label);	\
-=======
 	__typeof__(*(ptr)) __pu_val = (x);			\
 	__typeof__(ptr) __pu_ptr = (ptr);			\
 	__typeof__(size) __pu_size = (size);			\
 	__uaccess_begin();					\
 	__put_user_size(__pu_val, __pu_ptr, __pu_size, __pu_label);	\
->>>>>>> 0ecfebd2
 	__pu_err = 0;						\
 __pu_label:							\
 	__uaccess_end();					\
@@ -712,11 +705,7 @@
  * checking before using them, but you have to surround them with the
  * user_access_begin/end() pair.
  */
-<<<<<<< HEAD
-static __must_check inline bool user_access_begin(const void __user *ptr, size_t len)
-=======
 static __must_check __always_inline bool user_access_begin(const void __user *ptr, size_t len)
->>>>>>> 0ecfebd2
 {
 	if (unlikely(!access_ok(ptr,len)))
 		return 0;
@@ -726,12 +715,9 @@
 #define user_access_begin(a,b)	user_access_begin(a,b)
 #define user_access_end()	__uaccess_end()
 
-<<<<<<< HEAD
-=======
 #define user_access_save()	smap_save()
 #define user_access_restore(x)	smap_restore(x)
 
->>>>>>> 0ecfebd2
 #define unsafe_put_user(x, ptr, label)	\
 	__put_user_size((__typeof__(*(ptr)))(x), (ptr), sizeof(*(ptr)), label)
 
