--- conflicted
+++ resolved
@@ -1056,12 +1056,8 @@
 }
 
 static inline int iommu_sva_unbind_gpasid(struct iommu_domain *domain,
-<<<<<<< HEAD
-					   struct device *dev, u32 pasid)
-=======
 					  struct device *dev,
 					  ioasid_t pasid)
->>>>>>> 7e3c3883
 {
 	return -ENODEV;
 }
